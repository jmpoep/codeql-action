--- conflicted
+++ resolved
@@ -553,23 +553,20 @@
  * queries beta.
  */
 async function getMlPoweredJsQueriesPack(codeQL) {
-<<<<<<< HEAD
-    const version = (await codeQlVersionAbove(codeQL, "2.8.4"))
-        ? "~0.2.0"
-        : "~0.1.0";
+    let version;
+    if (await codeQlVersionAbove(codeQL, "2.9.3")) {
+        version = `~0.3.0`;
+    }
+    else if (await codeQlVersionAbove(codeQL, "2.8.4")) {
+        version = `~0.2.0`;
+    }
+    else {
+        version = `~0.1.0`;
+    }
     return (0, config_utils_1.prettyPrintPack)({
         name: exports.ML_POWERED_JS_QUERIES_PACK_NAME,
         version,
     });
-=======
-    if (await codeQlVersionAbove(codeQL, "2.9.3")) {
-        return `${exports.ML_POWERED_JS_QUERIES_PACK_NAME}@~0.3.0`;
-    }
-    else if (await codeQlVersionAbove(codeQL, "2.8.4")) {
-        return `${exports.ML_POWERED_JS_QUERIES_PACK_NAME}@~0.2.0`;
-    }
-    return `${exports.ML_POWERED_JS_QUERIES_PACK_NAME}@~0.1.0`;
->>>>>>> upstream/main
 }
 exports.getMlPoweredJsQueriesPack = getMlPoweredJsQueriesPack;
 /**
