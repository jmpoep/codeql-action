{
<<<<<<< HEAD
    "bundleVersion": "codeql-bundle-20230105"
=======
    "bundleVersion": "codeql-bundle-20221211",
    "cliVersion": "2.11.6",
    "priorBundleVersion": "codeql-bundle-20221202",
    "priorCliVersion": "2.11.5"
>>>>>>> b4187d62
}<|MERGE_RESOLUTION|>--- conflicted
+++ resolved
@@ -1,10 +1,6 @@
 {
-<<<<<<< HEAD
-    "bundleVersion": "codeql-bundle-20230105"
-=======
-    "bundleVersion": "codeql-bundle-20221211",
-    "cliVersion": "2.11.6",
-    "priorBundleVersion": "codeql-bundle-20221202",
-    "priorCliVersion": "2.11.5"
->>>>>>> b4187d62
+  "bundleVersion": "codeql-bundle-20230105",
+  "cliVersion": "2.12.0",
+  "priorBundleVersion": "codeql-bundle-20221211",
+  "priorCliVersion": "2.11.6"
 }