"use strict";
var __createBinding = (this && this.__createBinding) || (Object.create ? (function(o, m, k, k2) {
    if (k2 === undefined) k2 = k;
    Object.defineProperty(o, k2, { enumerable: true, get: function() { return m[k]; } });
}) : (function(o, m, k, k2) {
    if (k2 === undefined) k2 = k;
    o[k2] = m[k];
}));
var __setModuleDefault = (this && this.__setModuleDefault) || (Object.create ? (function(o, v) {
    Object.defineProperty(o, "default", { enumerable: true, value: v });
}) : function(o, v) {
    o["default"] = v;
});
var __importStar = (this && this.__importStar) || function (mod) {
    if (mod && mod.__esModule) return mod;
    var result = {};
    if (mod != null) for (var k in mod) if (k !== "default" && Object.prototype.hasOwnProperty.call(mod, k)) __createBinding(result, mod, k);
    __setModuleDefault(result, mod);
    return result;
};
var __importDefault = (this && this.__importDefault) || function (mod) {
    return (mod && mod.__esModule) ? mod : { "default": mod };
};
Object.defineProperty(exports, "__esModule", { value: true });
exports.stubToolRunnerConstructor = void 0;
const fs = __importStar(require("fs"));
const path = __importStar(require("path"));
const toolrunner = __importStar(require("@actions/exec/lib/toolrunner"));
const toolcache = __importStar(require("@actions/tool-cache"));
const ava_1 = __importDefault(require("ava"));
const del_1 = __importDefault(require("del"));
const yaml = __importStar(require("js-yaml"));
const nock_1 = __importDefault(require("nock"));
const sinon = __importStar(require("sinon"));
const codeql = __importStar(require("./codeql"));
const defaults = __importStar(require("./defaults.json"));
const feature_flags_1 = require("./feature-flags");
const languages_1 = require("./languages");
const logging_1 = require("./logging");
const testing_utils_1 = require("./testing-utils");
const util = __importStar(require("./util"));
const util_1 = require("./util");
(0, testing_utils_1.setupTests)(ava_1.default);
const sampleApiDetails = {
    auth: "token",
    url: "https://github.com",
};
const sampleGHAEApiDetails = {
    auth: "token",
    url: "https://example.githubenterprise.com",
};
let stubConfig;
ava_1.default.beforeEach(() => {
    (0, util_1.initializeEnvironment)(util_1.Mode.actions, "1.2.3");
    stubConfig = {
        languages: [languages_1.Language.cpp],
        queries: {},
        pathsIgnore: [],
        paths: [],
        originalUserInput: {},
        tempDir: "",
        toolCacheDir: "",
        codeQLCmd: "",
        gitHubVersion: {
            type: util.GitHubVariant.DOTCOM,
        },
        dbLocation: "",
        packs: {},
        debugMode: false,
        debugArtifactName: util.DEFAULT_DEBUG_ARTIFACT_NAME,
        debugDatabaseName: util.DEFAULT_DEBUG_DATABASE_NAME,
        augmentationProperties: {
            injectedMlQueries: false,
            packsInputCombines: false,
            queriesInputCombines: false,
        },
    };
});
(0, ava_1.default)("download codeql bundle cache", async (t) => {
    await util.withTmpDir(async (tmpDir) => {
        (0, testing_utils_1.setupActionsVars)(tmpDir, tmpDir);
        const versions = ["20200601", "20200610"];
        for (let i = 0; i < versions.length; i++) {
            const version = versions[i];
            (0, nock_1.default)("https://example.com")
                .get(`/download/codeql-bundle-${version}/codeql-bundle.tar.gz`)
                .replyWithFile(200, path.join(__dirname, `/../src/testdata/codeql-bundle.tar.gz`));
            await codeql.setupCodeQL(`https://example.com/download/codeql-bundle-${version}/codeql-bundle.tar.gz`, sampleApiDetails, tmpDir, util.GitHubVariant.DOTCOM, (0, logging_1.getRunnerLogger)(true), false);
            t.assert(toolcache.find("CodeQL", `0.0.0-${version}`));
        }
        const cachedVersions = toolcache.findAllVersions("CodeQL");
        t.is(cachedVersions.length, 2);
    });
});
(0, ava_1.default)("download codeql bundle cache explicitly requested with pinned different version cached", async (t) => {
    await util.withTmpDir(async (tmpDir) => {
        (0, testing_utils_1.setupActionsVars)(tmpDir, tmpDir);
        (0, nock_1.default)("https://example.com")
            .get(`/download/codeql-bundle-20200601/codeql-bundle.tar.gz`)
            .replyWithFile(200, path.join(__dirname, `/../src/testdata/codeql-bundle-pinned.tar.gz`));
        await codeql.setupCodeQL("https://example.com/download/codeql-bundle-20200601/codeql-bundle.tar.gz", sampleApiDetails, tmpDir, util.GitHubVariant.DOTCOM, (0, logging_1.getRunnerLogger)(true), false);
        t.assert(toolcache.find("CodeQL", "0.0.0-20200601"));
        (0, nock_1.default)("https://example.com")
            .get(`/download/codeql-bundle-20200610/codeql-bundle.tar.gz`)
            .replyWithFile(200, path.join(__dirname, `/../src/testdata/codeql-bundle.tar.gz`));
        await codeql.setupCodeQL("https://example.com/download/codeql-bundle-20200610/codeql-bundle.tar.gz", sampleApiDetails, tmpDir, util.GitHubVariant.DOTCOM, (0, logging_1.getRunnerLogger)(true), false);
        t.assert(toolcache.find("CodeQL", "0.0.0-20200610"));
    });
});
(0, ava_1.default)("don't download codeql bundle cache with pinned different version cached", async (t) => {
    await util.withTmpDir(async (tmpDir) => {
        (0, testing_utils_1.setupActionsVars)(tmpDir, tmpDir);
        (0, nock_1.default)("https://example.com")
            .get(`/download/codeql-bundle-20200601/codeql-bundle.tar.gz`)
            .replyWithFile(200, path.join(__dirname, `/../src/testdata/codeql-bundle-pinned.tar.gz`));
        await codeql.setupCodeQL("https://example.com/download/codeql-bundle-20200601/codeql-bundle.tar.gz", sampleApiDetails, tmpDir, util.GitHubVariant.DOTCOM, (0, logging_1.getRunnerLogger)(true), false);
        t.assert(toolcache.find("CodeQL", "0.0.0-20200601"));
        await codeql.setupCodeQL(undefined, sampleApiDetails, tmpDir, util.GitHubVariant.DOTCOM, (0, logging_1.getRunnerLogger)(true), false);
        const cachedVersions = toolcache.findAllVersions("CodeQL");
        t.is(cachedVersions.length, 1);
    });
});
(0, ava_1.default)("download codeql bundle cache with different version cached (not pinned)", async (t) => {
    await util.withTmpDir(async (tmpDir) => {
        (0, testing_utils_1.setupActionsVars)(tmpDir, tmpDir);
        (0, nock_1.default)("https://example.com")
            .get(`/download/codeql-bundle-20200601/codeql-bundle.tar.gz`)
            .replyWithFile(200, path.join(__dirname, `/../src/testdata/codeql-bundle.tar.gz`));
        await codeql.setupCodeQL("https://example.com/download/codeql-bundle-20200601/codeql-bundle.tar.gz", sampleApiDetails, tmpDir, util.GitHubVariant.DOTCOM, (0, logging_1.getRunnerLogger)(true), false);
        t.assert(toolcache.find("CodeQL", "0.0.0-20200601"));
        const platform = process.platform === "win32"
            ? "win64"
            : process.platform === "linux"
                ? "linux64"
                : "osx64";
        (0, nock_1.default)("https://github.com")
            .get(`/github/codeql-action/releases/download/${defaults.bundleVersion}/codeql-bundle-${platform}.tar.gz`)
            .replyWithFile(200, path.join(__dirname, `/../src/testdata/codeql-bundle.tar.gz`));
        await codeql.setupCodeQL(undefined, sampleApiDetails, tmpDir, util.GitHubVariant.DOTCOM, (0, logging_1.getRunnerLogger)(true), false);
        const cachedVersions = toolcache.findAllVersions("CodeQL");
        t.is(cachedVersions.length, 2);
    });
});
(0, ava_1.default)('download codeql bundle cache with pinned different version cached if "latest" tools specified', async (t) => {
    await util.withTmpDir(async (tmpDir) => {
        (0, testing_utils_1.setupActionsVars)(tmpDir, tmpDir);
        (0, nock_1.default)("https://example.com")
            .get(`/download/codeql-bundle-20200601/codeql-bundle.tar.gz`)
            .replyWithFile(200, path.join(__dirname, `/../src/testdata/codeql-bundle-pinned.tar.gz`));
        await codeql.setupCodeQL("https://example.com/download/codeql-bundle-20200601/codeql-bundle.tar.gz", sampleApiDetails, tmpDir, util.GitHubVariant.DOTCOM, (0, logging_1.getRunnerLogger)(true), false);
        t.assert(toolcache.find("CodeQL", "0.0.0-20200601"));
        const platform = process.platform === "win32"
            ? "win64"
            : process.platform === "linux"
                ? "linux64"
                : "osx64";
        (0, nock_1.default)("https://github.com")
            .get(`/github/codeql-action/releases/download/${defaults.bundleVersion}/codeql-bundle-${platform}.tar.gz`)
            .replyWithFile(200, path.join(__dirname, `/../src/testdata/codeql-bundle.tar.gz`));
        await codeql.setupCodeQL("latest", sampleApiDetails, tmpDir, util.GitHubVariant.DOTCOM, (0, logging_1.getRunnerLogger)(true), false);
        const cachedVersions = toolcache.findAllVersions("CodeQL");
        t.is(cachedVersions.length, 2);
    });
});
(0, ava_1.default)("download codeql bundle from github ae endpoint", async (t) => {
    await util.withTmpDir(async (tmpDir) => {
        (0, testing_utils_1.setupActionsVars)(tmpDir, tmpDir);
        const bundleAssetID = 10;
        const platform = process.platform === "win32"
            ? "win64"
            : process.platform === "linux"
                ? "linux64"
                : "osx64";
        const codeQLBundleName = `codeql-bundle-${platform}.tar.gz`;
        (0, nock_1.default)("https://example.githubenterprise.com")
            .get(`/api/v3/enterprise/code-scanning/codeql-bundle/find/${defaults.bundleVersion}`)
            .reply(200, {
            assets: { [codeQLBundleName]: bundleAssetID },
        });
        (0, nock_1.default)("https://example.githubenterprise.com")
            .get(`/api/v3/enterprise/code-scanning/codeql-bundle/download/${bundleAssetID}`)
            .reply(200, {
            url: `https://example.githubenterprise.com/github/codeql-action/releases/download/${defaults.bundleVersion}/${codeQLBundleName}`,
        });
        (0, nock_1.default)("https://example.githubenterprise.com")
            .get(`/github/codeql-action/releases/download/${defaults.bundleVersion}/${codeQLBundleName}`)
            .replyWithFile(200, path.join(__dirname, `/../src/testdata/codeql-bundle-pinned.tar.gz`));
        await codeql.setupCodeQL(undefined, sampleGHAEApiDetails, tmpDir, util.GitHubVariant.GHAE, (0, logging_1.getRunnerLogger)(true), false);
        const cachedVersions = toolcache.findAllVersions("CodeQL");
        t.is(cachedVersions.length, 1);
    });
});
(0, ava_1.default)("parse codeql bundle url version", (t) => {
    t.deepEqual(codeql.getCodeQLURLVersion("https://github.com/.../codeql-bundle-20200601/..."), "20200601");
});
(0, ava_1.default)("convert to semver", (t) => {
    const tests = {
        "20200601": "0.0.0-20200601",
        "20200601.0": "0.0.0-20200601.0",
        "20200601.0.0": "20200601.0.0",
        "1.2.3": "1.2.3",
        "1.2.3-alpha": "1.2.3-alpha",
        "1.2.3-beta.1": "1.2.3-beta.1",
    };
    for (const [version, expectedVersion] of Object.entries(tests)) {
        try {
            const parsedVersion = codeql.convertToSemVer(version, (0, logging_1.getRunnerLogger)(true));
            t.deepEqual(parsedVersion, expectedVersion);
        }
        catch (e) {
            t.fail(e instanceof Error ? e.message : String(e));
        }
    }
});
(0, ava_1.default)("getExtraOptions works for explicit paths", (t) => {
    t.deepEqual(codeql.getExtraOptions({}, ["foo"], []), []);
    t.deepEqual(codeql.getExtraOptions({ foo: [42] }, ["foo"], []), ["42"]);
    t.deepEqual(codeql.getExtraOptions({ foo: { bar: [42] } }, ["foo", "bar"], []), ["42"]);
});
(0, ava_1.default)("getExtraOptions works for wildcards", (t) => {
    t.deepEqual(codeql.getExtraOptions({ "*": [42] }, ["foo"], []), ["42"]);
});
(0, ava_1.default)("getExtraOptions works for wildcards and explicit paths", (t) => {
    const o1 = { "*": [42], foo: [87] };
    t.deepEqual(codeql.getExtraOptions(o1, ["foo"], []), ["42", "87"]);
    const o2 = { "*": [42], foo: [87] };
    t.deepEqual(codeql.getExtraOptions(o2, ["foo", "bar"], []), ["42"]);
    const o3 = { "*": [42], foo: { "*": [87], bar: [99] } };
    const p = ["foo", "bar"];
    t.deepEqual(codeql.getExtraOptions(o3, p, []), ["42", "87", "99"]);
});
(0, ava_1.default)("getExtraOptions throws for bad content", (t) => {
    t.throws(() => codeql.getExtraOptions({ "*": 42 }, ["foo"], []));
    t.throws(() => codeql.getExtraOptions({ foo: 87 }, ["foo"], []));
    t.throws(() => codeql.getExtraOptions({ "*": [42], foo: { "*": 87, bar: [99] } }, ["foo", "bar"], []));
});
(0, ava_1.default)("getCodeQLActionRepository", (t) => {
    const logger = (0, logging_1.getRunnerLogger)(true);
    (0, util_1.initializeEnvironment)(util_1.Mode.runner, "1.2.3");
    const repoActions = codeql.getCodeQLActionRepository(logger);
    t.deepEqual(repoActions, "github/codeql-action");
    (0, util_1.initializeEnvironment)(util_1.Mode.actions, "1.2.3");
    // isRunningLocalAction() === true
    delete process.env["GITHUB_ACTION_REPOSITORY"];
    process.env["RUNNER_TEMP"] = path.dirname(__dirname);
    const repoLocalRunner = codeql.getCodeQLActionRepository(logger);
    t.deepEqual(repoLocalRunner, "github/codeql-action");
    process.env["GITHUB_ACTION_REPOSITORY"] = "xxx/yyy";
    const repoEnv = codeql.getCodeQLActionRepository(logger);
    t.deepEqual(repoEnv, "xxx/yyy");
});
(0, ava_1.default)("databaseInterpretResults() does not set --sarif-add-query-help for 2.7.0", async (t) => {
    const runnerConstructorStub = stubToolRunnerConstructor();
    const codeqlObject = await codeql.getCodeQLForTesting();
    sinon.stub(codeqlObject, "getVersion").resolves("2.7.0");
    await codeqlObject.databaseInterpretResults("", [], "", "", "", "-v", "");
    t.false(runnerConstructorStub.firstCall.args[1].includes("--sarif-add-query-help"), "--sarif-add-query-help should be absent, but it is present");
});
(0, ava_1.default)("databaseInterpretResults() sets --sarif-add-query-help for 2.7.1", async (t) => {
    const runnerConstructorStub = stubToolRunnerConstructor();
    const codeqlObject = await codeql.getCodeQLForTesting();
    sinon.stub(codeqlObject, "getVersion").resolves("2.7.1");
    await codeqlObject.databaseInterpretResults("", [], "", "", "", "-v", "");
    t.true(runnerConstructorStub.firstCall.args[1].includes("--sarif-add-query-help"), "--sarif-add-query-help should be present, but it is absent");
});
<<<<<<< HEAD
=======
const stubConfig = {
    languages: [languages_1.Language.cpp],
    queries: {},
    pathsIgnore: [],
    paths: [],
    originalUserInput: {},
    tempDir: "",
    codeQLCmd: "",
    gitHubVersion: {
        type: util.GitHubVariant.DOTCOM,
    },
    dbLocation: "",
    packs: {},
    debugMode: false,
    debugArtifactName: util.DEFAULT_DEBUG_ARTIFACT_NAME,
    debugDatabaseName: util.DEFAULT_DEBUG_DATABASE_NAME,
    injectedMlQueries: false,
};
>>>>>>> d8c9c723
(0, ava_1.default)("databaseInitCluster() Lua feature flag enabled, but old CLI", async (t) => {
    const runnerConstructorStub = stubToolRunnerConstructor();
    const codeqlObject = await codeql.getCodeQLForTesting();
    sinon.stub(codeqlObject, "getVersion").resolves("2.9.0");
    await codeqlObject.databaseInitCluster(stubConfig, "", undefined, undefined, (0, feature_flags_1.createFeatureFlags)([feature_flags_1.FeatureFlag.LuaTracerConfigEnabled]));
    t.false(runnerConstructorStub.firstCall.args[1].includes("--internal-use-lua-tracing"), "--internal-use-lua-tracing should be absent, but it is present");
    t.false(runnerConstructorStub.firstCall.args[1].includes("--no-internal-use-lua-tracing"), "--no-internal-use-lua-tracing should be absent, but it is present");
});
(0, ava_1.default)("databaseInitCluster() Lua feature flag disabled, with old CLI", async (t) => {
    const runnerConstructorStub = stubToolRunnerConstructor();
    const codeqlObject = await codeql.getCodeQLForTesting();
    sinon.stub(codeqlObject, "getVersion").resolves("2.9.0");
    await codeqlObject.databaseInitCluster(stubConfig, "", undefined, undefined, (0, feature_flags_1.createFeatureFlags)([]));
    t.false(runnerConstructorStub.firstCall.args[1].includes("--internal-use-lua-tracing"), "--internal-use-lua-tracing should be absent, but it is present");
    t.false(runnerConstructorStub.firstCall.args[1].includes("--no-internal-use-lua-tracing"), "--no-internal-use-lua-tracing should be absent, but it is present");
});
(0, ava_1.default)("databaseInitCluster() Lua feature flag enabled, compatible CLI", async (t) => {
    const runnerConstructorStub = stubToolRunnerConstructor();
    const codeqlObject = await codeql.getCodeQLForTesting();
    sinon.stub(codeqlObject, "getVersion").resolves("2.10.0");
    await codeqlObject.databaseInitCluster(stubConfig, "", undefined, undefined, (0, feature_flags_1.createFeatureFlags)([feature_flags_1.FeatureFlag.LuaTracerConfigEnabled]));
    t.true(runnerConstructorStub.firstCall.args[1].includes("--internal-use-lua-tracing"), "--internal-use-lua-tracing should be present, but it is absent");
});
(0, ava_1.default)("databaseInitCluster() Lua feature flag disabled, compatible CLI", async (t) => {
    const runnerConstructorStub = stubToolRunnerConstructor();
    const codeqlObject = await codeql.getCodeQLForTesting();
    sinon.stub(codeqlObject, "getVersion").resolves("2.10.0");
    await codeqlObject.databaseInitCluster(stubConfig, "", undefined, undefined, (0, feature_flags_1.createFeatureFlags)([]));
    t.true(runnerConstructorStub.firstCall.args[1].includes("--no-internal-use-lua-tracing"), "--no-internal-use-lua-tracing should be present, but it is absent");
});
(0, ava_1.default)("databaseInitCluster() without injected codescanning config", async (t) => {
    await util.withTmpDir(async (tempDir) => {
        const runnerConstructorStub = stubToolRunnerConstructor();
        const codeqlObject = await codeql.getCodeQLForTesting();
        sinon.stub(codeqlObject, "getVersion").resolves("2.8.1");
        const thisStubConfig = {
            ...stubConfig,
            tempDir,
            augmentationProperties: {
                injectedMlQueries: false,
                queriesInputCombines: false,
                packsInputCombines: false,
            },
        };
        await codeqlObject.databaseInitCluster(thisStubConfig, "", undefined, undefined, (0, feature_flags_1.createFeatureFlags)([]));
        const args = runnerConstructorStub.firstCall.args[1];
        // should NOT have used an config file
        const configArg = args.find((arg) => arg.startsWith("--codescanning-config="));
        t.falsy(configArg, "Should have injected a codescanning config");
    });
});
// Test macro for ensuring different variants of injected augmented configurations
const injectedConfigMacro = ava_1.default.macro({
    exec: async (t, augmentationProperties, configOverride, expectedConfig) => {
        const origCODEQL_PASS_CONFIG_TO_CLI = process.env.CODEQL_PASS_CONFIG_TO_CLI;
        process.env["CODEQL_PASS_CONFIG_TO_CLI"] = "true";
        try {
            await util.withTmpDir(async (tempDir) => {
                const runnerConstructorStub = stubToolRunnerConstructor();
                const codeqlObject = await codeql.getCodeQLForTesting();
                sinon
                    .stub(codeqlObject, "getVersion")
                    .resolves(codeql.CODEQL_VERSION_CONFIG_FILES);
                const thisStubConfig = {
                    ...stubConfig,
                    ...configOverride,
                    tempDir,
                    augmentationProperties,
                };
                await codeqlObject.databaseInitCluster(thisStubConfig, "", undefined, undefined, (0, feature_flags_1.createFeatureFlags)([]));
                const args = runnerConstructorStub.firstCall.args[1];
                // should have used an config file
                const configArg = args.find((arg) => arg.startsWith("--codescanning-config="));
                t.truthy(configArg, "Should have injected a codescanning config");
                const configFile = configArg.split("=")[1];
                const augmentedConfig = yaml.load(fs.readFileSync(configFile, "utf8"));
                t.deepEqual(augmentedConfig, expectedConfig);
                await (0, del_1.default)(configFile, { force: true });
            });
        }
        finally {
            process.env["CODEQL_PASS_CONFIG_TO_CLI"] = origCODEQL_PASS_CONFIG_TO_CLI;
        }
    },
    title: (providedTitle = "") => `databaseInitCluster() injected config: ${providedTitle}`,
});
(0, ava_1.default)("basic", injectedConfigMacro, {
    injectedMlQueries: false,
    queriesInputCombines: false,
    packsInputCombines: false,
}, {}, {});
(0, ava_1.default)("injected ML queries", injectedConfigMacro, {
    injectedMlQueries: true,
    queriesInputCombines: false,
    packsInputCombines: false,
}, {}, {
    packs: ["codeql/javascript-experimental-atm-queries@~0.1.0"],
});
(0, ava_1.default)("injected ML queries with existing packs", injectedConfigMacro, {
    injectedMlQueries: true,
    queriesInputCombines: false,
    packsInputCombines: false,
}, {
    originalUserInput: {
        packs: { javascript: ["codeql/something-else"] },
    },
}, {
    packs: {
        javascript: [
            "codeql/something-else",
            "codeql/javascript-experimental-atm-queries@~0.1.0",
        ],
    },
});
(0, ava_1.default)("injected ML queries with existing packs of different language", injectedConfigMacro, {
    injectedMlQueries: true,
    queriesInputCombines: false,
    packsInputCombines: false,
}, {
    originalUserInput: {
        packs: { cpp: ["codeql/something-else"] },
    },
}, {
    packs: {
        cpp: ["codeql/something-else"],
        javascript: ["codeql/javascript-experimental-atm-queries@~0.1.0"],
    },
});
(0, ava_1.default)("injected packs from input", injectedConfigMacro, {
    injectedMlQueries: false,
    queriesInputCombines: false,
    packsInputCombines: false,
    packsInput: ["xxx", "yyy"],
}, {}, {
    packs: ["xxx", "yyy"],
});
(0, ava_1.default)("injected packs from input with existing packs combines", injectedConfigMacro, {
    injectedMlQueries: false,
    queriesInputCombines: false,
    packsInputCombines: true,
    packsInput: ["xxx", "yyy"],
}, {
    originalUserInput: {
        packs: {
            cpp: ["codeql/something-else"],
        },
    },
}, {
    packs: {
        cpp: ["codeql/something-else", "xxx", "yyy"],
    },
});
(0, ava_1.default)("injected packs from input with existing packs overrides", injectedConfigMacro, {
    injectedMlQueries: false,
    queriesInputCombines: false,
    packsInputCombines: false,
    packsInput: ["xxx", "yyy"],
}, {
    originalUserInput: {
        packs: {
            cpp: ["codeql/something-else"],
        },
    },
}, {
    packs: ["xxx", "yyy"],
});
(0, ava_1.default)("injected packs from input with existing packs overrides and ML model inject", injectedConfigMacro, {
    injectedMlQueries: true,
    queriesInputCombines: false,
    packsInputCombines: false,
    packsInput: ["xxx", "yyy"],
}, {
    originalUserInput: {
        packs: {
            cpp: ["codeql/something-else"],
        },
    },
}, {
    packs: ["xxx", "yyy", "codeql/javascript-experimental-atm-queries@~0.1.0"],
});
// similar, but with queries
(0, ava_1.default)("injected queries from input", injectedConfigMacro, {
    injectedMlQueries: false,
    queriesInputCombines: false,
    packsInputCombines: false,
    queriesInput: [{ uses: "xxx" }, { uses: "yyy" }],
}, {}, {
    queries: [
        {
            uses: "xxx",
        },
        {
            uses: "yyy",
        },
    ],
});
(0, ava_1.default)("injected queries from input overrides", injectedConfigMacro, {
    injectedMlQueries: false,
    queriesInputCombines: false,
    packsInputCombines: false,
    queriesInput: [{ uses: "xxx" }, { uses: "yyy" }],
}, {
    originalUserInput: {
        queries: [{ uses: "zzz" }],
    },
}, {
    queries: [
        {
            uses: "xxx",
        },
        {
            uses: "yyy",
        },
    ],
});
(0, ava_1.default)("injected queries from input combines", injectedConfigMacro, {
    injectedMlQueries: false,
    queriesInputCombines: true,
    packsInputCombines: false,
    queriesInput: [{ uses: "xxx" }, { uses: "yyy" }],
}, {
    originalUserInput: {
        queries: [{ uses: "zzz" }],
    },
}, {
    queries: [
        {
            uses: "zzz",
        },
        {
            uses: "xxx",
        },
        {
            uses: "yyy",
        },
    ],
});
(0, ava_1.default)("injected queries from input combines 2", injectedConfigMacro, {
    injectedMlQueries: false,
    queriesInputCombines: true,
    packsInputCombines: true,
    queriesInput: [{ uses: "xxx" }, { uses: "yyy" }],
}, {}, {
    queries: [
        {
            uses: "xxx",
        },
        {
            uses: "yyy",
        },
    ],
});
(0, ava_1.default)("injected queries and packs, but empty", injectedConfigMacro, {
    injectedMlQueries: false,
    queriesInputCombines: true,
    packsInputCombines: true,
    queriesInput: [],
    packsInput: [],
}, {
    originalUserInput: {
        packs: [],
        queries: [],
    },
}, {});
(0, ava_1.default)("does not use injected confg", async (t) => {
    const origCODEQL_PASS_CONFIG_TO_CLI = process.env.CODEQL_PASS_CONFIG_TO_CLI;
    process.env["CODEQL_PASS_CONFIG_TO_CLI"] = "false";
    try {
        const runnerConstructorStub = stubToolRunnerConstructor();
        const codeqlObject = await codeql.getCodeQLForTesting();
        sinon
            .stub(codeqlObject, "getVersion")
            .resolves(codeql.CODEQL_VERSION_CONFIG_FILES);
        await codeqlObject.databaseInitCluster(stubConfig, "", undefined, undefined, (0, feature_flags_1.createFeatureFlags)([]));
        const args = runnerConstructorStub.firstCall.args[1];
        // should have used an config file
        const configArg = args.find((arg) => arg.startsWith("--codescanning-config="));
        t.falsy(configArg, "Should NOT have injected a codescanning config");
    }
    finally {
        process.env["CODEQL_PASS_CONFIG_TO_CLI"] = origCODEQL_PASS_CONFIG_TO_CLI;
    }
});
function stubToolRunnerConstructor() {
    const runnerObjectStub = sinon.createStubInstance(toolrunner.ToolRunner);
    runnerObjectStub.exec.resolves(0);
    const runnerConstructorStub = sinon.stub(toolrunner, "ToolRunner");
    runnerConstructorStub.returns(runnerObjectStub);
    return runnerConstructorStub;
}
exports.stubToolRunnerConstructor = stubToolRunnerConstructor;
//# sourceMappingURL=codeql.test.js.map<|MERGE_RESOLUTION|>--- conflicted
+++ resolved
@@ -59,7 +59,6 @@
         paths: [],
         originalUserInput: {},
         tempDir: "",
-        toolCacheDir: "",
         codeQLCmd: "",
         gitHubVersion: {
             type: util.GitHubVariant.DOTCOM,
@@ -263,27 +262,6 @@
     await codeqlObject.databaseInterpretResults("", [], "", "", "", "-v", "");
     t.true(runnerConstructorStub.firstCall.args[1].includes("--sarif-add-query-help"), "--sarif-add-query-help should be present, but it is absent");
 });
-<<<<<<< HEAD
-=======
-const stubConfig = {
-    languages: [languages_1.Language.cpp],
-    queries: {},
-    pathsIgnore: [],
-    paths: [],
-    originalUserInput: {},
-    tempDir: "",
-    codeQLCmd: "",
-    gitHubVersion: {
-        type: util.GitHubVariant.DOTCOM,
-    },
-    dbLocation: "",
-    packs: {},
-    debugMode: false,
-    debugArtifactName: util.DEFAULT_DEBUG_ARTIFACT_NAME,
-    debugDatabaseName: util.DEFAULT_DEBUG_DATABASE_NAME,
-    injectedMlQueries: false,
-};
->>>>>>> d8c9c723
 (0, ava_1.default)("databaseInitCluster() Lua feature flag enabled, but old CLI", async (t) => {
     const runnerConstructorStub = stubToolRunnerConstructor();
     const codeqlObject = await codeql.getCodeQLForTesting();
@@ -380,7 +358,7 @@
     queriesInputCombines: false,
     packsInputCombines: false,
 }, {}, {
-    packs: ["codeql/javascript-experimental-atm-queries@~0.1.0"],
+    packs: ["codeql/javascript-experimental-atm-queries@~0.3.0"],
 });
 (0, ava_1.default)("injected ML queries with existing packs", injectedConfigMacro, {
     injectedMlQueries: true,
@@ -394,7 +372,7 @@
     packs: {
         javascript: [
             "codeql/something-else",
-            "codeql/javascript-experimental-atm-queries@~0.1.0",
+            "codeql/javascript-experimental-atm-queries@~0.3.0",
         ],
     },
 });
@@ -409,7 +387,7 @@
 }, {
     packs: {
         cpp: ["codeql/something-else"],
-        javascript: ["codeql/javascript-experimental-atm-queries@~0.1.0"],
+        javascript: ["codeql/javascript-experimental-atm-queries@~0.3.0"],
     },
 });
 (0, ava_1.default)("injected packs from input", injectedConfigMacro, {
@@ -462,7 +440,7 @@
         },
     },
 }, {
-    packs: ["xxx", "yyy", "codeql/javascript-experimental-atm-queries@~0.1.0"],
+    packs: ["xxx", "yyy", "codeql/javascript-experimental-atm-queries@~0.3.0"],
 });
 // similar, but with queries
 (0, ava_1.default)("injected queries from input", injectedConfigMacro, {
