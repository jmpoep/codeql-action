"use strict";
var __importStar = (this && this.__importStar) || function (mod) {
    if (mod && mod.__esModule) return mod;
    var result = {};
    if (mod != null) for (var k in mod) if (Object.hasOwnProperty.call(mod, k)) result[k] = mod[k];
    result["default"] = mod;
    return result;
};
var __importDefault = (this && this.__importDefault) || function (mod) {
    return (mod && mod.__esModule) ? mod : { "default": mod };
};
Object.defineProperty(exports, "__esModule", { value: true });
const github = __importStar(require("@actions/github"));
const ava_1 = __importDefault(require("ava"));
const fs = __importStar(require("fs"));
const path = __importStar(require("path"));
const sinon_1 = __importDefault(require("sinon"));
const api = __importStar(require("./api-client"));
const codeql_1 = require("./codeql");
const configUtils = __importStar(require("./config-utils"));
const languages_1 = require("./languages");
const logging_1 = require("./logging");
const testing_utils_1 = require("./testing-utils");
const util = __importStar(require("./util"));
testing_utils_1.setupTests(ava_1.default);
// Returns the filepath of the newly-created file
function createConfigFile(inputFileContents, tmpDir) {
    const configFilePath = path.join(tmpDir, "input");
    fs.writeFileSync(configFilePath, inputFileContents, "utf8");
    return configFilePath;
}
function mockGetContents(content) {
    // Passing an auth token is required, so we just use a dummy value
    const client = new github.GitHub("123");
    const response = {
        data: content,
    };
    const spyGetContents = sinon_1.default
        .stub(client.repos, "getContents")
        .resolves(response);
    sinon_1.default.stub(api, "getApiClient").value(() => client);
    return spyGetContents;
}
function mockListLanguages(languages) {
    // Passing an auth token is required, so we just use a dummy value
    const client = new github.GitHub("123");
    const response = {
        data: {},
    };
    for (const language of languages) {
        response.data[language] = 123;
    }
    sinon_1.default.stub(client.repos, "listLanguages").resolves(response);
    sinon_1.default.stub(api, "getApiClient").value(() => client);
}
ava_1.default("load empty config", async (t) => {
    return await util.withTmpDir(async (tmpDir) => {
        const logger = logging_1.getRunnerLogger(true);
        const languages = "javascript,python";
        const codeQL = codeql_1.setCodeQL({
            async resolveQueries() {
                return {
                    byLanguage: {},
                    noDeclaredLanguage: {},
                    multipleDeclaredLanguages: {},
                };
            },
        });
        const config = await configUtils.initConfig(languages, undefined, undefined, { owner: "github", repo: "example " }, tmpDir, tmpDir, codeQL, tmpDir, "token", "https://github.example.com", logger);
        t.deepEqual(config, await configUtils.getDefaultConfig(languages, undefined, { owner: "github", repo: "example " }, tmpDir, tmpDir, codeQL, tmpDir, "token", "https://github.example.com", logger));
    });
});
ava_1.default("loading config saves config", async (t) => {
    return await util.withTmpDir(async (tmpDir) => {
        const logger = logging_1.getRunnerLogger(true);
        const codeQL = codeql_1.setCodeQL({
            async resolveQueries() {
                return {
                    byLanguage: {},
                    noDeclaredLanguage: {},
                    multipleDeclaredLanguages: {},
                };
            },
        });
        // Sanity check the saved config file does not already exist
        t.false(fs.existsSync(configUtils.getPathToParsedConfigFile(tmpDir)));
        // Sanity check that getConfig returns undefined before we have called initConfig
        t.deepEqual(await configUtils.getConfig(tmpDir, logger), undefined);
        const config1 = await configUtils.initConfig("javascript,python", undefined, undefined, { owner: "github", repo: "example " }, tmpDir, tmpDir, codeQL, tmpDir, "token", "https://github.example.com", logger);
        // The saved config file should now exist
        t.true(fs.existsSync(configUtils.getPathToParsedConfigFile(tmpDir)));
        // And that same newly-initialised config should now be returned by getConfig
        const config2 = await configUtils.getConfig(tmpDir, logger);
        t.deepEqual(config1, config2);
    });
});
ava_1.default("load input outside of workspace", async (t) => {
    return await util.withTmpDir(async (tmpDir) => {
        try {
            await configUtils.initConfig(undefined, undefined, "../input", { owner: "github", repo: "example " }, tmpDir, tmpDir, codeql_1.getCachedCodeQL(), tmpDir, "token", "https://github.example.com", logging_1.getRunnerLogger(true));
            throw new Error("initConfig did not throw error");
        }
        catch (err) {
            t.deepEqual(err, new Error(configUtils.getConfigFileOutsideWorkspaceErrorMessage(path.join(tmpDir, "../input"))));
        }
    });
});
ava_1.default("load non-local input with invalid repo syntax", async (t) => {
    return await util.withTmpDir(async (tmpDir) => {
        // no filename given, just a repo
        const configFile = "octo-org/codeql-config@main";
        try {
            await configUtils.initConfig(undefined, undefined, configFile, { owner: "github", repo: "example " }, tmpDir, tmpDir, codeql_1.getCachedCodeQL(), tmpDir, "token", "https://github.example.com", logging_1.getRunnerLogger(true));
            throw new Error("initConfig did not throw error");
        }
        catch (err) {
            t.deepEqual(err, new Error(configUtils.getConfigFileRepoFormatInvalidMessage("octo-org/codeql-config@main")));
        }
    });
});
ava_1.default("load non-existent input", async (t) => {
    return await util.withTmpDir(async (tmpDir) => {
        const languages = "javascript";
        const configFile = "input";
        t.false(fs.existsSync(path.join(tmpDir, configFile)));
        try {
            await configUtils.initConfig(languages, undefined, configFile, { owner: "github", repo: "example " }, tmpDir, tmpDir, codeql_1.getCachedCodeQL(), tmpDir, "token", "https://github.example.com", logging_1.getRunnerLogger(true));
            throw new Error("initConfig did not throw error");
        }
        catch (err) {
            t.deepEqual(err, new Error(configUtils.getConfigFileDoesNotExistErrorMessage(path.join(tmpDir, "input"))));
        }
    });
});
ava_1.default("load non-empty input", async (t) => {
    return await util.withTmpDir(async (tmpDir) => {
        const codeQL = codeql_1.setCodeQL({
            async resolveQueries() {
                return {
                    byLanguage: {
                        javascript: {
                            "/foo/a.ql": {},
                            "/bar/b.ql": {},
                        },
                    },
                    noDeclaredLanguage: {},
                    multipleDeclaredLanguages: {},
                };
            },
        });
        // Just create a generic config object with non-default values for all fields
        const inputFileContents = `
      name: my config
      disable-default-queries: true
      queries:
        - uses: ./foo
      paths-ignore:
        - a
        - b
      paths:
        - c/d`;
        fs.mkdirSync(path.join(tmpDir, "foo"));
        // And the config we expect it to parse to
        const expectedConfig = {
            languages: [languages_1.Language.javascript],
<<<<<<< HEAD
            queries: { 'javascript': {
                    builtin: [],
                    custom: ['/foo/a.ql', '/bar/b.ql']
                } },
            pathsIgnore: ['a', 'b'],
            paths: ['c/d'],
=======
            queries: { javascript: ["/foo/a.ql", "/bar/b.ql"] },
            pathsIgnore: ["a", "b"],
            paths: ["c/d"],
>>>>>>> 5166e750
            originalUserInput: {
                name: "my config",
                "disable-default-queries": true,
                queries: [{ uses: "./foo" }],
                "paths-ignore": ["a", "b"],
                paths: ["c/d"],
            },
            tempDir: tmpDir,
            toolCacheDir: tmpDir,
            codeQLCmd: codeQL.getPath(),
        };
        const languages = "javascript";
        const configFilePath = createConfigFile(inputFileContents, tmpDir);
        const actualConfig = await configUtils.initConfig(languages, undefined, configFilePath, { owner: "github", repo: "example " }, tmpDir, tmpDir, codeQL, tmpDir, "token", "https://github.example.com", logging_1.getRunnerLogger(true));
        // Should exactly equal the object we constructed earlier
        t.deepEqual(actualConfig, expectedConfig);
    });
});
ava_1.default("Default queries are used", async (t) => {
    return await util.withTmpDir(async (tmpDir) => {
        // Check that the default behaviour is to add the default queries.
        // In this case if a config file is specified but does not include
        // the disable-default-queries field.
        // We determine this by whether CodeQL.resolveQueries is called
        // with the correct arguments.
        const resolveQueriesArgs = [];
        const codeQL = codeql_1.setCodeQL({
            async resolveQueries(queries, extraSearchPath) {
                resolveQueriesArgs.push({ queries, extraSearchPath });
                return {
                    byLanguage: {
                        javascript: {
                            "foo.ql": {},
                        },
                    },
                    noDeclaredLanguage: {},
                    multipleDeclaredLanguages: {},
                };
            },
        });
        // The important point of this config is that it doesn't specify
        // the disable-default-queries field.
        // Any other details are hopefully irrelevant for this tetst.
        const inputFileContents = `
      paths:
        - foo`;
        fs.mkdirSync(path.join(tmpDir, "foo"));
        const languages = "javascript";
        const configFilePath = createConfigFile(inputFileContents, tmpDir);
        await configUtils.initConfig(languages, undefined, configFilePath, { owner: "github", repo: "example " }, tmpDir, tmpDir, codeQL, tmpDir, "token", "https://github.example.com", logging_1.getRunnerLogger(true));
        // Check resolve queries was called correctly
        t.deepEqual(resolveQueriesArgs.length, 1);
        t.deepEqual(resolveQueriesArgs[0].queries, [
            "javascript-code-scanning.qls",
        ]);
        t.deepEqual(resolveQueriesArgs[0].extraSearchPath, undefined);
    });
});
/**
 * Returns the provided queries, just in the right format for a resolved query
 * This way we can test by seeing which returned items are in the final
 * configuration.
 */
function queriesToResolvedQueryForm(queries) {
    const dummyResolvedQueries = {};
    queries.forEach((q) => {
        dummyResolvedQueries[q] = {};
    });
    return {
        byLanguage: {
            javascript: dummyResolvedQueries,
        },
        noDeclaredLanguage: {},
        multipleDeclaredLanguages: {},
    };
}
ava_1.default("Queries can be specified in config file", async (t) => {
    return await util.withTmpDir(async (tmpDir) => {
        const inputFileContents = `
      name: my config
      queries:
        - uses: ./foo`;
        const configFilePath = createConfigFile(inputFileContents, tmpDir);
        fs.mkdirSync(path.join(tmpDir, "foo"));
        const resolveQueriesArgs = [];
        const codeQL = codeql_1.setCodeQL({
            async resolveQueries(queries, extraSearchPath) {
                resolveQueriesArgs.push({ queries, extraSearchPath });
                return queriesToResolvedQueryForm(queries);
            },
        });
        const languages = "javascript";
        const config = await configUtils.initConfig(languages, undefined, configFilePath, { owner: "github", repo: "example " }, tmpDir, tmpDir, codeQL, tmpDir, "token", "https://github.example.com", logging_1.getRunnerLogger(true));
        // Check resolveQueries was called correctly
        // It'll be called once for the default queries
        // and once for `./foo` from the config file.
        t.deepEqual(resolveQueriesArgs.length, 2);
        t.deepEqual(resolveQueriesArgs[1].queries.length, 1);
        t.regex(resolveQueriesArgs[1].queries[0], /.*\/foo$/);
        // Now check that the end result contains the default queries and the query from config
<<<<<<< HEAD
        t.deepEqual(config.queries['javascript'].builtin.length, 1);
        t.deepEqual(config.queries['javascript'].custom.length, 1);
        t.regex(config.queries['javascript'].builtin[0], /javascript-code-scanning.qls$/);
        t.regex(config.queries['javascript'].custom[0], /.*\/foo$/);
=======
        t.deepEqual(config.queries["javascript"].length, 2);
        t.regex(config.queries["javascript"][0], /javascript-code-scanning.qls$/);
        t.regex(config.queries["javascript"][1], /.*\/foo$/);
>>>>>>> 5166e750
    });
});
ava_1.default("Queries from config file can be overridden in workflow file", async (t) => {
    return await util.withTmpDir(async (tmpDir) => {
        const inputFileContents = `
      name: my config
      queries:
        - uses: ./foo`;
        const configFilePath = createConfigFile(inputFileContents, tmpDir);
        // This config item should take precedence over the config file but shouldn't affect the default queries.
        const queries = "./override";
        fs.mkdirSync(path.join(tmpDir, "foo"));
        fs.mkdirSync(path.join(tmpDir, "override"));
        const resolveQueriesArgs = [];
        const codeQL = codeql_1.setCodeQL({
            async resolveQueries(queries, extraSearchPath) {
                resolveQueriesArgs.push({ queries, extraSearchPath });
                return queriesToResolvedQueryForm(queries);
            },
        });
        const languages = "javascript";
        const config = await configUtils.initConfig(languages, queries, configFilePath, { owner: "github", repo: "example " }, tmpDir, tmpDir, codeQL, tmpDir, "token", "https://github.example.com", logging_1.getRunnerLogger(true));
        // Check resolveQueries was called correctly
        // It'll be called once for the default queries and once for `./override`,
        // but won't be called for './foo' from the config file.
        t.deepEqual(resolveQueriesArgs.length, 2);
        t.deepEqual(resolveQueriesArgs[1].queries.length, 1);
        t.regex(resolveQueriesArgs[1].queries[0], /.*\/override$/);
        // Now check that the end result contains only the default queries and the override query
<<<<<<< HEAD
        t.deepEqual(config.queries['javascript'].builtin.length, 1);
        t.deepEqual(config.queries['javascript'].custom.length, 1);
        t.regex(config.queries['javascript'].builtin[0], /javascript-code-scanning.qls$/);
        t.regex(config.queries['javascript'].custom[0], /.*\/override$/);
=======
        t.deepEqual(config.queries["javascript"].length, 2);
        t.regex(config.queries["javascript"][0], /javascript-code-scanning.qls$/);
        t.regex(config.queries["javascript"][1], /.*\/override$/);
>>>>>>> 5166e750
    });
});
ava_1.default("Queries in workflow file can be used in tandem with the 'disable default queries' option", async (t) => {
    return await util.withTmpDir(async (tmpDir) => {
        process.env["RUNNER_TEMP"] = tmpDir;
        process.env["GITHUB_WORKSPACE"] = tmpDir;
        const inputFileContents = `
      name: my config
      disable-default-queries: true`;
        const configFilePath = createConfigFile(inputFileContents, tmpDir);
        const queries = "./workflow-query";
        fs.mkdirSync(path.join(tmpDir, "workflow-query"));
        const resolveQueriesArgs = [];
        const codeQL = codeql_1.setCodeQL({
            async resolveQueries(queries, extraSearchPath) {
                resolveQueriesArgs.push({ queries, extraSearchPath });
                return queriesToResolvedQueryForm(queries);
            },
        });
        const languages = "javascript";
        const config = await configUtils.initConfig(languages, queries, configFilePath, { owner: "github", repo: "example " }, tmpDir, tmpDir, codeQL, tmpDir, "token", "https://github.example.com", logging_1.getRunnerLogger(true));
        // Check resolveQueries was called correctly
        // It'll be called once for `./workflow-query`,
        // but won't be called for the default one since that was disabled
        t.deepEqual(resolveQueriesArgs.length, 1);
        t.deepEqual(resolveQueriesArgs[0].queries.length, 1);
        t.regex(resolveQueriesArgs[0].queries[0], /.*\/workflow-query$/);
        // Now check that the end result contains only the workflow query, and not the default one
<<<<<<< HEAD
        t.deepEqual(config.queries['javascript'].builtin.length, 0);
        t.deepEqual(config.queries['javascript'].custom.length, 1);
        t.regex(config.queries['javascript'].custom[0], /.*\/workflow-query$/);
=======
        t.deepEqual(config.queries["javascript"].length, 1);
        t.regex(config.queries["javascript"][0], /.*\/workflow-query$/);
>>>>>>> 5166e750
    });
});
ava_1.default("Multiple queries can be specified in workflow file, no config file required", async (t) => {
    return await util.withTmpDir(async (tmpDir) => {
        fs.mkdirSync(path.join(tmpDir, "override1"));
        fs.mkdirSync(path.join(tmpDir, "override2"));
        const queries = "./override1,./override2";
        const resolveQueriesArgs = [];
        const codeQL = codeql_1.setCodeQL({
            async resolveQueries(queries, extraSearchPath) {
                resolveQueriesArgs.push({ queries, extraSearchPath });
                return queriesToResolvedQueryForm(queries);
            },
        });
        const languages = "javascript";
        const config = await configUtils.initConfig(languages, queries, undefined, { owner: "github", repo: "example " }, tmpDir, tmpDir, codeQL, tmpDir, "token", "https://github.example.com", logging_1.getRunnerLogger(true));
        // Check resolveQueries was called correctly:
        // It'll be called once for the default queries,
        // and then once for each of the two queries from the workflow
        t.deepEqual(resolveQueriesArgs.length, 3);
        t.deepEqual(resolveQueriesArgs[1].queries.length, 1);
        t.deepEqual(resolveQueriesArgs[2].queries.length, 1);
        t.regex(resolveQueriesArgs[1].queries[0], /.*\/override1$/);
        t.regex(resolveQueriesArgs[2].queries[0], /.*\/override2$/);
        // Now check that the end result contains both the queries from the workflow, as well as the defaults
<<<<<<< HEAD
        t.deepEqual(config.queries['javascript'].builtin.length, 1);
        t.deepEqual(config.queries['javascript'].custom.length, 2);
        t.regex(config.queries['javascript'].builtin[0], /javascript-code-scanning.qls$/);
        t.regex(config.queries['javascript'].custom[0], /.*\/override1$/);
        t.regex(config.queries['javascript'].custom[1], /.*\/override2$/);
=======
        t.deepEqual(config.queries["javascript"].length, 3);
        t.regex(config.queries["javascript"][0], /javascript-code-scanning.qls$/);
        t.regex(config.queries["javascript"][1], /.*\/override1$/);
        t.regex(config.queries["javascript"][2], /.*\/override2$/);
>>>>>>> 5166e750
    });
});
ava_1.default("Queries in workflow file can be added to the set of queries without overriding config file", async (t) => {
    return await util.withTmpDir(async (tmpDir) => {
        process.env["RUNNER_TEMP"] = tmpDir;
        process.env["GITHUB_WORKSPACE"] = tmpDir;
        const inputFileContents = `
      name: my config
      queries:
        - uses: ./foo`;
        const configFilePath = createConfigFile(inputFileContents, tmpDir);
        // These queries shouldn't override anything, because the value is prefixed with "+"
        const queries = "+./additional1,./additional2";
        fs.mkdirSync(path.join(tmpDir, "foo"));
        fs.mkdirSync(path.join(tmpDir, "additional1"));
        fs.mkdirSync(path.join(tmpDir, "additional2"));
        const resolveQueriesArgs = [];
        const codeQL = codeql_1.setCodeQL({
            async resolveQueries(queries, extraSearchPath) {
                resolveQueriesArgs.push({ queries, extraSearchPath });
                return queriesToResolvedQueryForm(queries);
            },
        });
        const languages = "javascript";
        const config = await configUtils.initConfig(languages, queries, configFilePath, { owner: "github", repo: "example " }, tmpDir, tmpDir, codeQL, tmpDir, "token", "https://github.example.com", logging_1.getRunnerLogger(true));
        // Check resolveQueries was called correctly
        // It'll be called once for the default queries,
        // once for each of additional1 and additional2,
        // and once for './foo' from the config file
        t.deepEqual(resolveQueriesArgs.length, 4);
        t.deepEqual(resolveQueriesArgs[1].queries.length, 1);
        t.regex(resolveQueriesArgs[1].queries[0], /.*\/additional1$/);
        t.deepEqual(resolveQueriesArgs[2].queries.length, 1);
        t.regex(resolveQueriesArgs[2].queries[0], /.*\/additional2$/);
        t.deepEqual(resolveQueriesArgs[3].queries.length, 1);
        t.regex(resolveQueriesArgs[3].queries[0], /.*\/foo$/);
        // Now check that the end result contains all the queries
<<<<<<< HEAD
        t.deepEqual(config.queries['javascript'].builtin.length, 1);
        t.deepEqual(config.queries['javascript'].custom.length, 3);
        t.regex(config.queries['javascript'].builtin[0], /javascript-code-scanning.qls$/);
        t.regex(config.queries['javascript'].custom[0], /.*\/additional1$/);
        t.regex(config.queries['javascript'].custom[1], /.*\/additional2$/);
        t.regex(config.queries['javascript'].custom[2], /.*\/foo$/);
=======
        t.deepEqual(config.queries["javascript"].length, 4);
        t.regex(config.queries["javascript"][0], /javascript-code-scanning.qls$/);
        t.regex(config.queries["javascript"][1], /.*\/additional1$/);
        t.regex(config.queries["javascript"][2], /.*\/additional2$/);
        t.regex(config.queries["javascript"][3], /.*\/foo$/);
>>>>>>> 5166e750
    });
});
ava_1.default("Invalid queries in workflow file handled correctly", async (t) => {
    return await util.withTmpDir(async (tmpDir) => {
        const queries = "foo/bar@v1@v3";
        const languages = "javascript";
        // This function just needs to be type-correct; it doesn't need to do anything,
        // since we're deliberately passing in invalid data
        const codeQL = codeql_1.setCodeQL({
            async resolveQueries(_queries, _extraSearchPath) {
                return {
                    byLanguage: {
                        javascript: {},
                    },
                    noDeclaredLanguage: {},
                    multipleDeclaredLanguages: {},
                };
            },
        });
        try {
            await configUtils.initConfig(languages, queries, undefined, { owner: "github", repo: "example " }, tmpDir, tmpDir, codeQL, tmpDir, "token", "https://github.example.com", logging_1.getRunnerLogger(true));
            t.fail("initConfig did not throw error");
        }
        catch (err) {
            t.deepEqual(err, new Error(configUtils.getQueryUsesInvalid(undefined, "foo/bar@v1@v3")));
        }
    });
});
ava_1.default("API client used when reading remote config", async (t) => {
    return await util.withTmpDir(async (tmpDir) => {
        const codeQL = codeql_1.setCodeQL({
            async resolveQueries() {
                return {
                    byLanguage: {
                        javascript: {
                            "foo.ql": {},
                        },
                    },
                    noDeclaredLanguage: {},
                    multipleDeclaredLanguages: {},
                };
            },
        });
        const inputFileContents = `
      name: my config
      disable-default-queries: true
      queries:
        - uses: ./
        - uses: ./foo
        - uses: foo/bar@dev
      paths-ignore:
        - a
        - b
      paths:
        - c/d`;
        const dummyResponse = {
            content: Buffer.from(inputFileContents).toString("base64"),
        };
        const spyGetContents = mockGetContents(dummyResponse);
        // Create checkout directory for remote queries repository
        fs.mkdirSync(path.join(tmpDir, "foo/bar/dev"), { recursive: true });
        const configFile = "octo-org/codeql-config/config.yaml@main";
        const languages = "javascript";
        await configUtils.initConfig(languages, undefined, configFile, { owner: "github", repo: "example " }, tmpDir, tmpDir, codeQL, tmpDir, "token", "https://github.example.com", logging_1.getRunnerLogger(true));
        t.assert(spyGetContents.called);
    });
});
ava_1.default("Remote config handles the case where a directory is provided", async (t) => {
    return await util.withTmpDir(async (tmpDir) => {
        const dummyResponse = []; // directories are returned as arrays
        mockGetContents(dummyResponse);
        const repoReference = "octo-org/codeql-config/config.yaml@main";
        try {
            await configUtils.initConfig(undefined, undefined, repoReference, { owner: "github", repo: "example " }, tmpDir, tmpDir, codeql_1.getCachedCodeQL(), tmpDir, "token", "https://github.example.com", logging_1.getRunnerLogger(true));
            throw new Error("initConfig did not throw error");
        }
        catch (err) {
            t.deepEqual(err, new Error(configUtils.getConfigFileDirectoryGivenMessage(repoReference)));
        }
    });
});
ava_1.default("Invalid format of remote config handled correctly", async (t) => {
    return await util.withTmpDir(async (tmpDir) => {
        const dummyResponse = {
        // note no "content" property here
        };
        mockGetContents(dummyResponse);
        const repoReference = "octo-org/codeql-config/config.yaml@main";
        try {
            await configUtils.initConfig(undefined, undefined, repoReference, { owner: "github", repo: "example " }, tmpDir, tmpDir, codeql_1.getCachedCodeQL(), tmpDir, "token", "https://github.example.com", logging_1.getRunnerLogger(true));
            throw new Error("initConfig did not throw error");
        }
        catch (err) {
            t.deepEqual(err, new Error(configUtils.getConfigFileFormatInvalidMessage(repoReference)));
        }
    });
});
ava_1.default("No detected languages", async (t) => {
    return await util.withTmpDir(async (tmpDir) => {
        mockListLanguages([]);
        try {
            await configUtils.initConfig(undefined, undefined, undefined, { owner: "github", repo: "example " }, tmpDir, tmpDir, codeql_1.getCachedCodeQL(), tmpDir, "token", "https://github.example.com", logging_1.getRunnerLogger(true));
            throw new Error("initConfig did not throw error");
        }
        catch (err) {
            t.deepEqual(err, new Error(configUtils.getNoLanguagesError()));
        }
    });
});
ava_1.default("Unknown languages", async (t) => {
    return await util.withTmpDir(async (tmpDir) => {
        const languages = "ruby,english";
        try {
            await configUtils.initConfig(languages, undefined, undefined, { owner: "github", repo: "example " }, tmpDir, tmpDir, codeql_1.getCachedCodeQL(), tmpDir, "token", "https://github.example.com", logging_1.getRunnerLogger(true));
            throw new Error("initConfig did not throw error");
        }
        catch (err) {
            t.deepEqual(err, new Error(configUtils.getUnknownLanguagesError(["ruby", "english"])));
        }
    });
});
function doInvalidInputTest(testName, inputFileContents, expectedErrorMessageGenerator) {
    ava_1.default(`load invalid input - ${testName}`, async (t) => {
        return await util.withTmpDir(async (tmpDir) => {
            const codeQL = codeql_1.setCodeQL({
                async resolveQueries() {
                    return {
                        byLanguage: {},
                        noDeclaredLanguage: {},
                        multipleDeclaredLanguages: {},
                    };
                },
            });
            const languages = "javascript";
            const configFile = "input";
            const inputFile = path.join(tmpDir, configFile);
            fs.writeFileSync(inputFile, inputFileContents, "utf8");
            try {
                await configUtils.initConfig(languages, undefined, configFile, { owner: "github", repo: "example " }, tmpDir, tmpDir, codeQL, tmpDir, "token", "https://github.example.com", logging_1.getRunnerLogger(true));
                throw new Error("initConfig did not throw error");
            }
            catch (err) {
                t.deepEqual(err, new Error(expectedErrorMessageGenerator(inputFile)));
            }
        });
    });
}
doInvalidInputTest("name invalid type", `
  name:
    - foo: bar`, configUtils.getNameInvalid);
doInvalidInputTest("disable-default-queries invalid type", `disable-default-queries: 42`, configUtils.getDisableDefaultQueriesInvalid);
doInvalidInputTest("queries invalid type", `queries: foo`, configUtils.getQueriesInvalid);
doInvalidInputTest("paths-ignore invalid type", `paths-ignore: bar`, configUtils.getPathsIgnoreInvalid);
doInvalidInputTest("paths invalid type", `paths: 17`, configUtils.getPathsInvalid);
doInvalidInputTest("queries uses invalid type", `
  queries:
  - uses:
      - hello: world`, configUtils.getQueryUsesInvalid);
function doInvalidQueryUsesTest(input, expectedErrorMessageGenerator) {
    // Invalid contents of a "queries.uses" field.
    // Should fail with the expected error message
    const inputFileContents = `
    name: my config
    queries:
      - name: foo
        uses: ${input}`;
    doInvalidInputTest(`queries uses "${input}"`, inputFileContents, expectedErrorMessageGenerator);
}
// Various "uses" fields, and the errors they should produce
doInvalidQueryUsesTest("''", (c) => configUtils.getQueryUsesInvalid(c, undefined));
doInvalidQueryUsesTest("foo/bar", (c) => configUtils.getQueryUsesInvalid(c, "foo/bar"));
doInvalidQueryUsesTest("foo/bar@v1@v2", (c) => configUtils.getQueryUsesInvalid(c, "foo/bar@v1@v2"));
doInvalidQueryUsesTest("foo@master", (c) => configUtils.getQueryUsesInvalid(c, "foo@master"));
doInvalidQueryUsesTest("https://github.com/foo/bar@master", (c) => configUtils.getQueryUsesInvalid(c, "https://github.com/foo/bar@master"));
doInvalidQueryUsesTest("./foo", (c) => configUtils.getLocalPathDoesNotExist(c, "foo"));
doInvalidQueryUsesTest("./..", (c) => configUtils.getLocalPathOutsideOfRepository(c, ".."));
const validPaths = [
    "foo",
    "foo/",
    "foo/**",
    "foo/**/",
    "foo/**/**",
    "foo/**/bar/**/baz",
    "**/",
    "**/foo",
    "/foo",
];
const invalidPaths = ["a/***/b", "a/**b", "a/b**", "**"];
ava_1.default("path validations", (t) => {
    // Dummy values to pass to validateAndSanitisePath
    const propertyName = "paths";
    const configFile = "./.github/codeql/config.yml";
    for (const path of validPaths) {
        t.truthy(configUtils.validateAndSanitisePath(path, propertyName, configFile, logging_1.getRunnerLogger(true)));
    }
    for (const path of invalidPaths) {
        t.throws(() => configUtils.validateAndSanitisePath(path, propertyName, configFile, logging_1.getRunnerLogger(true)));
    }
});
ava_1.default("path sanitisation", (t) => {
    // Dummy values to pass to validateAndSanitisePath
    const propertyName = "paths";
    const configFile = "./.github/codeql/config.yml";
    // Valid paths are not modified
    t.deepEqual(configUtils.validateAndSanitisePath("foo/bar", propertyName, configFile, logging_1.getRunnerLogger(true)), "foo/bar");
    // Trailing stars are stripped
    t.deepEqual(configUtils.validateAndSanitisePath("foo/**", propertyName, configFile, logging_1.getRunnerLogger(true)), "foo/");
});
//# sourceMappingURL=config-utils.test.js.map<|MERGE_RESOLUTION|>--- conflicted
+++ resolved
@@ -163,18 +163,14 @@
         // And the config we expect it to parse to
         const expectedConfig = {
             languages: [languages_1.Language.javascript],
-<<<<<<< HEAD
-            queries: { 'javascript': {
+            queries: {
+                javascript: {
                     builtin: [],
-                    custom: ['/foo/a.ql', '/bar/b.ql']
-                } },
-            pathsIgnore: ['a', 'b'],
-            paths: ['c/d'],
-=======
-            queries: { javascript: ["/foo/a.ql", "/bar/b.ql"] },
+                    custom: ["/foo/a.ql", "/bar/b.ql"],
+                },
+            },
             pathsIgnore: ["a", "b"],
             paths: ["c/d"],
->>>>>>> 5166e750
             originalUserInput: {
                 name: "my config",
                 "disable-default-queries": true,
@@ -275,16 +271,10 @@
         t.deepEqual(resolveQueriesArgs[1].queries.length, 1);
         t.regex(resolveQueriesArgs[1].queries[0], /.*\/foo$/);
         // Now check that the end result contains the default queries and the query from config
-<<<<<<< HEAD
-        t.deepEqual(config.queries['javascript'].builtin.length, 1);
-        t.deepEqual(config.queries['javascript'].custom.length, 1);
-        t.regex(config.queries['javascript'].builtin[0], /javascript-code-scanning.qls$/);
-        t.regex(config.queries['javascript'].custom[0], /.*\/foo$/);
-=======
-        t.deepEqual(config.queries["javascript"].length, 2);
-        t.regex(config.queries["javascript"][0], /javascript-code-scanning.qls$/);
-        t.regex(config.queries["javascript"][1], /.*\/foo$/);
->>>>>>> 5166e750
+        t.deepEqual(config.queries["javascript"].builtin.length, 1);
+        t.deepEqual(config.queries["javascript"].custom.length, 1);
+        t.regex(config.queries["javascript"].builtin[0], /javascript-code-scanning.qls$/);
+        t.regex(config.queries["javascript"].custom[0], /.*\/foo$/);
     });
 });
 ava_1.default("Queries from config file can be overridden in workflow file", async (t) => {
@@ -314,16 +304,10 @@
         t.deepEqual(resolveQueriesArgs[1].queries.length, 1);
         t.regex(resolveQueriesArgs[1].queries[0], /.*\/override$/);
         // Now check that the end result contains only the default queries and the override query
-<<<<<<< HEAD
-        t.deepEqual(config.queries['javascript'].builtin.length, 1);
-        t.deepEqual(config.queries['javascript'].custom.length, 1);
-        t.regex(config.queries['javascript'].builtin[0], /javascript-code-scanning.qls$/);
-        t.regex(config.queries['javascript'].custom[0], /.*\/override$/);
-=======
-        t.deepEqual(config.queries["javascript"].length, 2);
-        t.regex(config.queries["javascript"][0], /javascript-code-scanning.qls$/);
-        t.regex(config.queries["javascript"][1], /.*\/override$/);
->>>>>>> 5166e750
+        t.deepEqual(config.queries["javascript"].builtin.length, 1);
+        t.deepEqual(config.queries["javascript"].custom.length, 1);
+        t.regex(config.queries["javascript"].builtin[0], /javascript-code-scanning.qls$/);
+        t.regex(config.queries["javascript"].custom[0], /.*\/override$/);
     });
 });
 ava_1.default("Queries in workflow file can be used in tandem with the 'disable default queries' option", async (t) => {
@@ -352,14 +336,9 @@
         t.deepEqual(resolveQueriesArgs[0].queries.length, 1);
         t.regex(resolveQueriesArgs[0].queries[0], /.*\/workflow-query$/);
         // Now check that the end result contains only the workflow query, and not the default one
-<<<<<<< HEAD
-        t.deepEqual(config.queries['javascript'].builtin.length, 0);
-        t.deepEqual(config.queries['javascript'].custom.length, 1);
-        t.regex(config.queries['javascript'].custom[0], /.*\/workflow-query$/);
-=======
-        t.deepEqual(config.queries["javascript"].length, 1);
-        t.regex(config.queries["javascript"][0], /.*\/workflow-query$/);
->>>>>>> 5166e750
+        t.deepEqual(config.queries["javascript"].builtin.length, 0);
+        t.deepEqual(config.queries["javascript"].custom.length, 1);
+        t.regex(config.queries["javascript"].custom[0], /.*\/workflow-query$/);
     });
 });
 ava_1.default("Multiple queries can be specified in workflow file, no config file required", async (t) => {
@@ -385,18 +364,11 @@
         t.regex(resolveQueriesArgs[1].queries[0], /.*\/override1$/);
         t.regex(resolveQueriesArgs[2].queries[0], /.*\/override2$/);
         // Now check that the end result contains both the queries from the workflow, as well as the defaults
-<<<<<<< HEAD
-        t.deepEqual(config.queries['javascript'].builtin.length, 1);
-        t.deepEqual(config.queries['javascript'].custom.length, 2);
-        t.regex(config.queries['javascript'].builtin[0], /javascript-code-scanning.qls$/);
-        t.regex(config.queries['javascript'].custom[0], /.*\/override1$/);
-        t.regex(config.queries['javascript'].custom[1], /.*\/override2$/);
-=======
-        t.deepEqual(config.queries["javascript"].length, 3);
-        t.regex(config.queries["javascript"][0], /javascript-code-scanning.qls$/);
-        t.regex(config.queries["javascript"][1], /.*\/override1$/);
-        t.regex(config.queries["javascript"][2], /.*\/override2$/);
->>>>>>> 5166e750
+        t.deepEqual(config.queries["javascript"].builtin.length, 1);
+        t.deepEqual(config.queries["javascript"].custom.length, 2);
+        t.regex(config.queries["javascript"].builtin[0], /javascript-code-scanning.qls$/);
+        t.regex(config.queries["javascript"].custom[0], /.*\/override1$/);
+        t.regex(config.queries["javascript"].custom[1], /.*\/override2$/);
     });
 });
 ava_1.default("Queries in workflow file can be added to the set of queries without overriding config file", async (t) => {
@@ -434,20 +406,12 @@
         t.deepEqual(resolveQueriesArgs[3].queries.length, 1);
         t.regex(resolveQueriesArgs[3].queries[0], /.*\/foo$/);
         // Now check that the end result contains all the queries
-<<<<<<< HEAD
-        t.deepEqual(config.queries['javascript'].builtin.length, 1);
-        t.deepEqual(config.queries['javascript'].custom.length, 3);
-        t.regex(config.queries['javascript'].builtin[0], /javascript-code-scanning.qls$/);
-        t.regex(config.queries['javascript'].custom[0], /.*\/additional1$/);
-        t.regex(config.queries['javascript'].custom[1], /.*\/additional2$/);
-        t.regex(config.queries['javascript'].custom[2], /.*\/foo$/);
-=======
-        t.deepEqual(config.queries["javascript"].length, 4);
-        t.regex(config.queries["javascript"][0], /javascript-code-scanning.qls$/);
-        t.regex(config.queries["javascript"][1], /.*\/additional1$/);
-        t.regex(config.queries["javascript"][2], /.*\/additional2$/);
-        t.regex(config.queries["javascript"][3], /.*\/foo$/);
->>>>>>> 5166e750
+        t.deepEqual(config.queries["javascript"].builtin.length, 1);
+        t.deepEqual(config.queries["javascript"].custom.length, 3);
+        t.regex(config.queries["javascript"].builtin[0], /javascript-code-scanning.qls$/);
+        t.regex(config.queries["javascript"].custom[0], /.*\/additional1$/);
+        t.regex(config.queries["javascript"].custom[1], /.*\/additional2$/);
+        t.regex(config.queries["javascript"].custom[2], /.*\/foo$/);
     });
 });
 ava_1.default("Invalid queries in workflow file handled correctly", async (t) => {
