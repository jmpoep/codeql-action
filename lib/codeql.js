--- conflicted
+++ resolved
@@ -54,11 +54,7 @@
 const environment_1 = require("./environment");
 const feature_flags_1 = require("./feature-flags");
 const git_utils_1 = require("./git-utils");
-<<<<<<< HEAD
-=======
-const languages_1 = require("./languages");
 const overlay_database_utils_1 = require("./overlay-database-utils");
->>>>>>> dab8a020
 const setupCodeql = __importStar(require("./setup-codeql"));
 const tools_features_1 = require("./tools-features");
 const tracer_config_1 = require("./tracer-config");
@@ -265,22 +261,6 @@
                 extraArgs.push(...(await getTrapCachingExtractorConfigArgs(config)));
                 extraArgs.push(`--trace-process-name=${processName}`);
             }
-<<<<<<< HEAD
-=======
-            if (config.languages.indexOf(languages_1.Language.actions) >= 0) {
-                // We originally added an embedded version of the Actions extractor to the CodeQL Action
-                // itself in order to deploy the extractor between CodeQL releases. When we did add the
-                // extractor to the CLI, though, its autobuild script was missing the execute bit.
-                // 2.20.6 is the first CLI release with the fully-functional extractor in the CLI. For older
-                // versions, we'll keep using the embedded extractor. We can remove the embedded extractor
-                // once 2.20.6 is deployed in the runner images.
-                if (!(await util.codeQlVersionAtLeast(codeql, "2.20.6"))) {
-                    extraArgs.push("--search-path");
-                    const extractorPath = path.resolve(__dirname, "../actions-extractor");
-                    extraArgs.push(extractorPath);
-                }
-            }
->>>>>>> dab8a020
             const codeScanningConfigFile = await generateCodeScanningConfig(config, logger);
             const externalRepositoryToken = (0, actions_util_1.getOptionalInput)("external-repository-token");
             extraArgs.push(`--codescanning-config=${codeScanningConfigFile}`);
