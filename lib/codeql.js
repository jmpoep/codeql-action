"use strict";
var __createBinding = (this && this.__createBinding) || (Object.create ? (function(o, m, k, k2) {
    if (k2 === undefined) k2 = k;
    var desc = Object.getOwnPropertyDescriptor(m, k);
    if (!desc || ("get" in desc ? !m.__esModule : desc.writable || desc.configurable)) {
      desc = { enumerable: true, get: function() { return m[k]; } };
    }
    Object.defineProperty(o, k2, desc);
}) : (function(o, m, k, k2) {
    if (k2 === undefined) k2 = k;
    o[k2] = m[k];
}));
var __setModuleDefault = (this && this.__setModuleDefault) || (Object.create ? (function(o, v) {
    Object.defineProperty(o, "default", { enumerable: true, value: v });
}) : function(o, v) {
    o["default"] = v;
});
var __importStar = (this && this.__importStar) || function (mod) {
    if (mod && mod.__esModule) return mod;
    var result = {};
    if (mod != null) for (var k in mod) if (k !== "default" && Object.prototype.hasOwnProperty.call(mod, k)) __createBinding(result, mod, k);
    __setModuleDefault(result, mod);
    return result;
};
Object.defineProperty(exports, "__esModule", { value: true });
exports.getGeneratedCodeScanningConfigPath = exports.getTrapCachingExtractorConfigArgsForLang = exports.getTrapCachingExtractorConfigArgs = exports.getExtraOptions = exports.getCodeQLForCmd = exports.getCodeQLForTesting = exports.getCachedCodeQL = exports.setCodeQL = exports.getCodeQL = exports.setupCodeQL = exports.CODEQL_VERSION_SUBLANGUAGE_FILE_COVERAGE = exports.CODEQL_VERSION_ANALYSIS_SUMMARY_V2 = exports.CODEQL_VERSION_LANGUAGE_ALIASING = exports.CODEQL_VERSION_LANGUAGE_BASELINE_CONFIG = exports.CODEQL_VERSION_RESOLVE_ENVIRONMENT = exports.CODEQL_VERSION_DIAGNOSTICS_EXPORT_FIXED = void 0;
const fs = __importStar(require("fs"));
const path = __importStar(require("path"));
const core = __importStar(require("@actions/core"));
const toolrunner = __importStar(require("@actions/exec/lib/toolrunner"));
const yaml = __importStar(require("js-yaml"));
const semver = __importStar(require("semver"));
const actions_util_1 = require("./actions-util");
const cli_errors_1 = require("./cli-errors");
const environment_1 = require("./environment");
const feature_flags_1 = require("./feature-flags");
const setupCodeql = __importStar(require("./setup-codeql"));
const tools_features_1 = require("./tools-features");
const tracer_config_1 = require("./tracer-config");
const util = __importStar(require("./util"));
const util_1 = require("./util");
/**
 * Stores the CodeQL object, and is populated by `setupCodeQL` or `getCodeQL`.
 * Can be overridden in tests using `setCodeQL`.
 */
let cachedCodeQL = undefined;
/**
 * The oldest version of CodeQL that the Action will run with. This should be
 * at least three minor versions behind the current version and must include the
 * CLI versions shipped with each supported version of GHES.
 *
 * The version flags below can be used to conditionally enable certain features
 * on versions newer than this.
 */
const CODEQL_MINIMUM_VERSION = "2.12.6";
/**
 * This version will shortly become the oldest version of CodeQL that the Action will run with.
 */
const CODEQL_NEXT_MINIMUM_VERSION = "2.12.6";
/**
 * This is the version of GHES that was most recently deprecated.
 */
const GHES_VERSION_MOST_RECENTLY_DEPRECATED = "3.8";
/**
 * This is the deprecation date for the version of GHES that was most recently deprecated.
 */
const GHES_MOST_RECENT_DEPRECATION_DATE = "2024-03-26";
/** The CLI verbosity level to use for extraction in debug mode. */
const EXTRACTION_DEBUG_MODE_VERBOSITY = "progress++";
/*
 * Deprecated in favor of ToolsFeature.
 *
 * Versions of CodeQL that version-flag certain functionality in the Action.
 * For convenience, please keep these in descending order. Once a version
 * flag is older than the oldest supported version above, it may be removed.
 */
/**
 * Versions 2.13.1+ of the CodeQL CLI fix a bug where diagnostics export could produce invalid SARIF.
 */
exports.CODEQL_VERSION_DIAGNOSTICS_EXPORT_FIXED = "2.13.1";
/**
 * Versions 2.13.4+ of the CodeQL CLI support the `resolve build-environment` command.
 */
exports.CODEQL_VERSION_RESOLVE_ENVIRONMENT = "2.13.4";
/**
 * Versions 2.14.2+ of the CodeQL CLI support language-specific baseline configuration.
 */
exports.CODEQL_VERSION_LANGUAGE_BASELINE_CONFIG = "2.14.2";
/**
 * Versions 2.14.4+ of the CodeQL CLI support language aliasing.
 */
exports.CODEQL_VERSION_LANGUAGE_ALIASING = "2.14.4";
/**
 * Versions 2.15.0+ of the CodeQL CLI support new analysis summaries.
 */
exports.CODEQL_VERSION_ANALYSIS_SUMMARY_V2 = "2.15.0";
/**
 * Versions 2.15.0+ of the CodeQL CLI support sub-language file coverage information.
 */
exports.CODEQL_VERSION_SUBLANGUAGE_FILE_COVERAGE = "2.15.0";
/**
 * Versions 2.15.2+ of the CodeQL CLI support the `--sarif-include-query-help` option.
 */
const CODEQL_VERSION_INCLUDE_QUERY_HELP = "2.15.2";
/**
 * Set up CodeQL CLI access.
 *
 * @param toolsInput
 * @param apiDetails
 * @param tempDir
 * @param variant
 * @param defaultCliVersion
 * @param logger
 * @param checkVersion Whether to check that CodeQL CLI meets the minimum
 *        version requirement. Must be set to true outside tests.
 * @returns a { CodeQL, toolsVersion } object.
 */
async function setupCodeQL(toolsInput, apiDetails, tempDir, variant, defaultCliVersion, logger, checkVersion) {
    try {
        const { codeqlFolder, toolsDownloadDurationMs, toolsSource, toolsVersion } = await setupCodeql.setupCodeQLBundle(toolsInput, apiDetails, tempDir, variant, defaultCliVersion, logger);
        let codeqlCmd = path.join(codeqlFolder, "codeql", "codeql");
        if (process.platform === "win32") {
            codeqlCmd += ".exe";
        }
        else if (process.platform !== "linux" && process.platform !== "darwin") {
            throw new util.ConfigurationError(`Unsupported platform: ${process.platform}`);
        }
        cachedCodeQL = await getCodeQLForCmd(codeqlCmd, checkVersion);
        return {
            codeql: cachedCodeQL,
            toolsDownloadDurationMs,
            toolsSource,
            toolsVersion,
        };
    }
    catch (e) {
        throw new Error(`Unable to download and extract CodeQL CLI: ${(0, util_1.wrapError)(e).message}`);
    }
}
exports.setupCodeQL = setupCodeQL;
/**
 * Use the CodeQL executable located at the given path.
 */
async function getCodeQL(cmd) {
    if (cachedCodeQL === undefined) {
        cachedCodeQL = await getCodeQLForCmd(cmd, true);
    }
    return cachedCodeQL;
}
exports.getCodeQL = getCodeQL;
function resolveFunction(partialCodeql, methodName, defaultImplementation) {
    if (typeof partialCodeql[methodName] !== "function") {
        if (defaultImplementation !== undefined) {
            return defaultImplementation;
        }
        const dummyMethod = () => {
            throw new Error(`CodeQL ${methodName} method not correctly defined`);
        };
        return dummyMethod;
    }
    return partialCodeql[methodName];
}
/**
 * Set the functionality for CodeQL methods. Only for use in tests.
 *
 * Accepts a partial object and any undefined methods will be implemented
 * to immediately throw an exception indicating which method is missing.
 */
function setCodeQL(partialCodeql) {
    cachedCodeQL = {
        getPath: resolveFunction(partialCodeql, "getPath", () => "/tmp/dummy-path"),
        getVersion: resolveFunction(partialCodeql, "getVersion", async () => ({
            version: "1.0.0",
        })),
        printVersion: resolveFunction(partialCodeql, "printVersion"),
        supportsFeature: resolveFunction(partialCodeql, "supportsFeature", async (feature) => !!partialCodeql.getVersion &&
            (0, tools_features_1.isSupportedToolsFeature)(await partialCodeql.getVersion(), feature)),
        databaseInitCluster: resolveFunction(partialCodeql, "databaseInitCluster"),
        runAutobuild: resolveFunction(partialCodeql, "runAutobuild"),
        extractScannedLanguage: resolveFunction(partialCodeql, "extractScannedLanguage"),
        extractUsingBuildMode: resolveFunction(partialCodeql, "extractUsingBuildMode"),
        finalizeDatabase: resolveFunction(partialCodeql, "finalizeDatabase"),
        resolveLanguages: resolveFunction(partialCodeql, "resolveLanguages"),
        betterResolveLanguages: resolveFunction(partialCodeql, "betterResolveLanguages"),
        resolveQueries: resolveFunction(partialCodeql, "resolveQueries"),
        resolveBuildEnvironment: resolveFunction(partialCodeql, "resolveBuildEnvironment"),
        packDownload: resolveFunction(partialCodeql, "packDownload"),
        databaseCleanup: resolveFunction(partialCodeql, "databaseCleanup"),
        databaseBundle: resolveFunction(partialCodeql, "databaseBundle"),
        databaseRunQueries: resolveFunction(partialCodeql, "databaseRunQueries"),
        databaseInterpretResults: resolveFunction(partialCodeql, "databaseInterpretResults"),
        databasePrintBaseline: resolveFunction(partialCodeql, "databasePrintBaseline"),
        databaseExportDiagnostics: resolveFunction(partialCodeql, "databaseExportDiagnostics"),
        diagnosticsExport: resolveFunction(partialCodeql, "diagnosticsExport"),
        resolveExtractor: resolveFunction(partialCodeql, "resolveExtractor"),
        mergeResults: resolveFunction(partialCodeql, "mergeResults"),
    };
    return cachedCodeQL;
}
exports.setCodeQL = setCodeQL;
/**
 * Get the cached CodeQL object. Should only be used from tests.
 *
 * TODO: Work out a good way for tests to get this from the test context
 * instead of having to have this method.
 */
function getCachedCodeQL() {
    if (cachedCodeQL === undefined) {
        // Should never happen as setCodeQL is called by testing-utils.setupTests
        throw new Error("cachedCodeQL undefined");
    }
    return cachedCodeQL;
}
exports.getCachedCodeQL = getCachedCodeQL;
/**
 * Get a real, newly created CodeQL instance for testing. The instance refers to
 * a non-existent placeholder codeql command, so tests that use this function
 * should also stub the toolrunner.ToolRunner constructor.
 */
async function getCodeQLForTesting(cmd = "codeql-for-testing") {
    return getCodeQLForCmd(cmd, false);
}
exports.getCodeQLForTesting = getCodeQLForTesting;
/**
 * Return a CodeQL object for CodeQL CLI access.
 *
 * @param cmd Path to CodeQL CLI
 * @param checkVersion Whether to check that CodeQL CLI meets the minimum
 *        version requirement. Must be set to true outside tests.
 * @returns A new CodeQL object
 */
async function getCodeQLForCmd(cmd, checkVersion) {
    const codeql = {
        getPath() {
            return cmd;
        },
        async getVersion() {
            let result = util.getCachedCodeQlVersion();
            if (result === undefined) {
                const output = await runTool(cmd, ["version", "--format=json"]);
                try {
                    result = JSON.parse(output);
                }
                catch (err) {
                    throw Error(`Invalid JSON output from \`version --format=json\`: ${output}`);
                }
                util.cacheCodeQlVersion(result);
            }
            return result;
        },
        async printVersion() {
            await runTool(cmd, ["version", "--format=json"]);
        },
        async supportsFeature(feature) {
            return (0, tools_features_1.isSupportedToolsFeature)(await this.getVersion(), feature);
        },
        async databaseInitCluster(config, sourceRoot, processName, qlconfigFile, features, logger) {
            const extraArgs = config.languages.map((language) => `--language=${language}`);
            if (await (0, tracer_config_1.shouldEnableIndirectTracing)(codeql, config, features)) {
                extraArgs.push("--begin-tracing");
                extraArgs.push(...(await getTrapCachingExtractorConfigArgs(config)));
                extraArgs.push(`--trace-process-name=${processName}`);
            }
            const codeScanningConfigFile = await generateCodeScanningConfig(config, logger);
            const externalRepositoryToken = (0, actions_util_1.getOptionalInput)("external-repository-token");
            extraArgs.push(`--codescanning-config=${codeScanningConfigFile}`);
            if (externalRepositoryToken) {
                extraArgs.push("--external-repository-token-stdin");
            }
            if (config.buildMode !== undefined &&
                (await this.supportsFeature(tools_features_1.ToolsFeature.BuildModeOption))) {
                extraArgs.push(`--build-mode=${config.buildMode}`);
            }
            if (qlconfigFile !== undefined) {
                extraArgs.push(`--qlconfig-file=${qlconfigFile}`);
            }
            if (await util.codeQlVersionAtLeast(this, exports.CODEQL_VERSION_LANGUAGE_BASELINE_CONFIG)) {
                extraArgs.push("--calculate-language-specific-baseline");
            }
            if (await isSublanguageFileCoverageEnabled(config, this)) {
                extraArgs.push("--sublanguage-file-coverage");
            }
            else if (await util.codeQlVersionAtLeast(this, exports.CODEQL_VERSION_SUBLANGUAGE_FILE_COVERAGE)) {
                extraArgs.push("--no-sublanguage-file-coverage");
            }
            await runTool(cmd, [
                "database",
                "init",
                "--overwrite",
                "--db-cluster",
                config.dbLocation,
                `--source-root=${sourceRoot}`,
                ...(await getLanguageAliasingArguments(this)),
                ...extraArgs,
                ...getExtraOptionsFromEnv(["database", "init"], {
                    ignoringOptions: ["--overwrite"],
                }),
            ], { stdin: externalRepositoryToken });
        },
        async runAutobuild(config, language) {
            applyAutobuildAzurePipelinesTimeoutFix();
<<<<<<< HEAD
            if (await features.getValue(feature_flags_1.Feature.AutobuildDirectTracing, this)) {
                await runTool(cmd, [
                    "database",
                    "trace-command",
                    ...(await getTrapCachingExtractorConfigArgsForLang(config, language)),
                    ...getExtractionVerbosityArguments(config.debugMode),
                    ...getExtraOptionsFromEnv(["database", "trace-command"]),
                    util.getCodeQLDatabasePath(config, language),
                ]);
                return;
            }
=======
>>>>>>> 4995c490
            const autobuildCmd = path.join(await this.resolveExtractor(language), "tools", process.platform === "win32" ? "autobuild.cmd" : "autobuild.sh");
            // Bump the verbosity of the autobuild command if we're in debug mode
            if (config.debugMode) {
                process.env[environment_1.EnvVar.CLI_VERBOSITY] =
                    process.env[environment_1.EnvVar.CLI_VERBOSITY] || EXTRACTION_DEBUG_MODE_VERBOSITY;
            }
            // On macOS, System Integrity Protection (SIP) typically interferes with
            // CodeQL build tracing of protected binaries.
            // The usual workaround is to prefix `$CODEQL_RUNNER` to build commands:
            // `$CODEQL_RUNNER` (not to be confused with the deprecated CodeQL Runner tool)
            // points to a simple wrapper binary included with the CLI, and the extra layer of
            // process indirection helps the tracer bypass SIP.
            // The above SIP workaround is *not* needed here.
            // At the `autobuild` step in the Actions workflow, we assume the `init` step
            // has successfully run, and will have exported `DYLD_INSERT_LIBRARIES`
            // into the environment of subsequent steps, to activate the tracer.
            // When `DYLD_INSERT_LIBRARIES` is set in the environment for a step,
            // the Actions runtime introduces its own workaround for SIP
            // (https://github.com/actions/runner/pull/416).
            await runTool(autobuildCmd);
        },
        async extractScannedLanguage(config, language) {
            await runTool(cmd, [
                "database",
                "trace-command",
                "--index-traceless-dbs",
                ...(await getTrapCachingExtractorConfigArgsForLang(config, language)),
                ...getExtractionVerbosityArguments(config.debugMode),
                ...getExtraOptionsFromEnv(["database", "trace-command"]),
                util.getCodeQLDatabasePath(config, language),
            ]);
        },
        async extractUsingBuildMode(config, language) {
            if (config.buildMode === util_1.BuildMode.Autobuild) {
                applyAutobuildAzurePipelinesTimeoutFix();
            }
            try {
                await runTool(cmd, [
                    "database",
                    "trace-command",
                    "--use-build-mode",
                    ...(await getTrapCachingExtractorConfigArgsForLang(config, language)),
                    ...getExtractionVerbosityArguments(config.debugMode),
                    ...getExtraOptionsFromEnv(["database", "trace-command"]),
                    util.getCodeQLDatabasePath(config, language),
                ]);
            }
            catch (e) {
                if (config.buildMode === util_1.BuildMode.Autobuild) {
                    const prefix = "We were unable to automatically build your code. " +
                        "Please change the build mode for this language to manual and specify build steps " +
                        "for your project. For more information, see " +
                        "https://docs.github.com/en/code-security/code-scanning/troubleshooting-code-scanning/automatic-build-failed.";
                    const ErrorConstructor = e instanceof util.ConfigurationError
                        ? util.ConfigurationError
                        : Error;
                    throw new ErrorConstructor(`${prefix} ${util.wrapError(e).message}`);
                }
                else {
                    throw e;
                }
            }
        },
        async finalizeDatabase(databasePath, threadsFlag, memoryFlag, enableDebugLogging) {
            const args = [
                "database",
                "finalize",
                "--finalize-dataset",
                threadsFlag,
                memoryFlag,
                ...getExtractionVerbosityArguments(enableDebugLogging),
                ...getExtraOptionsFromEnv(["database", "finalize"]),
                databasePath,
            ];
            await runTool(cmd, args);
        },
        async resolveLanguages() {
            const codeqlArgs = [
                "resolve",
                "languages",
                "--format=json",
                ...getExtraOptionsFromEnv(["resolve", "languages"]),
            ];
            const output = await runTool(cmd, codeqlArgs);
            try {
                return JSON.parse(output);
            }
            catch (e) {
                throw new Error(`Unexpected output from codeql resolve languages: ${e}`);
            }
        },
        async betterResolveLanguages() {
            const codeqlArgs = [
                "resolve",
                "languages",
                "--format=betterjson",
                "--extractor-options-verbosity=4",
                ...(await getLanguageAliasingArguments(this)),
                ...getExtraOptionsFromEnv(["resolve", "languages"]),
            ];
            const output = await runTool(cmd, codeqlArgs);
            try {
                return JSON.parse(output);
            }
            catch (e) {
                throw new Error(`Unexpected output from codeql resolve languages with --format=betterjson: ${e}`);
            }
        },
        async resolveQueries(queries, extraSearchPath) {
            const codeqlArgs = [
                "resolve",
                "queries",
                ...queries,
                "--format=bylanguage",
                ...getExtraOptionsFromEnv(["resolve", "queries"]),
            ];
            if (extraSearchPath !== undefined) {
                codeqlArgs.push("--additional-packs", extraSearchPath);
            }
            const output = await runTool(cmd, codeqlArgs);
            try {
                return JSON.parse(output);
            }
            catch (e) {
                throw new Error(`Unexpected output from codeql resolve queries: ${e}`);
            }
        },
        async resolveBuildEnvironment(workingDir, language) {
            const codeqlArgs = [
                "resolve",
                "build-environment",
                `--language=${language}`,
                ...(await getLanguageAliasingArguments(this)),
                ...getExtraOptionsFromEnv(["resolve", "build-environment"]),
            ];
            if (workingDir !== undefined) {
                codeqlArgs.push("--working-dir", workingDir);
            }
            const output = await runTool(cmd, codeqlArgs);
            try {
                return JSON.parse(output);
            }
            catch (e) {
                throw new Error(`Unexpected output from codeql resolve build-environment: ${e} in\n${output}`);
            }
        },
        async databaseRunQueries(databasePath, flags) {
            const codeqlArgs = [
                "database",
                "run-queries",
                ...flags,
                databasePath,
                "--expect-discarded-cache",
                "--min-disk-free=1024", // Try to leave at least 1GB free
                "-v",
                ...getExtraOptionsFromEnv(["database", "run-queries"], {
                    ignoringOptions: ["--expect-discarded-cache"],
                }),
            ];
            if (await util.codeQlVersionAtLeast(this, feature_flags_1.CODEQL_VERSION_FINE_GRAINED_PARALLELISM)) {
                codeqlArgs.push("--intra-layer-parallelism");
            }
            await runTool(cmd, codeqlArgs);
        },
        async databaseInterpretResults(databasePath, querySuitePaths, sarifFile, addSnippetsFlag, threadsFlag, verbosityFlag, automationDetailsId, config, features, logger) {
            const shouldExportDiagnostics = await features.getValue(feature_flags_1.Feature.ExportDiagnosticsEnabled, this);
            const shouldWorkaroundInvalidNotifications = shouldExportDiagnostics &&
                !(await isDiagnosticsExportInvalidSarifFixed(this));
            const codeqlOutputFile = shouldWorkaroundInvalidNotifications
                ? path.join(config.tempDir, "codeql-intermediate-results.sarif")
                : sarifFile;
            const codeqlArgs = [
                "database",
                "interpret-results",
                threadsFlag,
                "--format=sarif-latest",
                verbosityFlag,
                `--output=${codeqlOutputFile}`,
                addSnippetsFlag,
                "--print-diagnostics-summary",
                "--print-metrics-summary",
                "--sarif-add-baseline-file-info",
                `--sarif-codescanning-config=${getGeneratedCodeScanningConfigPath(config)}`,
                "--sarif-group-rules-by-pack",
                ...(await getCodeScanningQueryHelpArguments(this)),
                ...getExtraOptionsFromEnv(["database", "interpret-results"]),
            ];
            if (automationDetailsId !== undefined) {
                codeqlArgs.push("--sarif-category", automationDetailsId);
            }
            if (await isSublanguageFileCoverageEnabled(config, this)) {
                codeqlArgs.push("--sublanguage-file-coverage");
            }
            else if (await util.codeQlVersionAtLeast(this, exports.CODEQL_VERSION_SUBLANGUAGE_FILE_COVERAGE)) {
                codeqlArgs.push("--no-sublanguage-file-coverage");
            }
            if (shouldExportDiagnostics) {
                codeqlArgs.push("--sarif-include-diagnostics");
            }
            else {
                codeqlArgs.push("--no-sarif-include-diagnostics");
            }
            if ((await util.codeQlVersionAtLeast(this, exports.CODEQL_VERSION_ANALYSIS_SUMMARY_V2)) &&
                !(0, tools_features_1.isSupportedToolsFeature)(await this.getVersion(), tools_features_1.ToolsFeature.AnalysisSummaryV2IsDefault)) {
                codeqlArgs.push("--new-analysis-summary");
            }
            codeqlArgs.push(databasePath);
            if (querySuitePaths) {
                codeqlArgs.push(...querySuitePaths);
            }
            // Capture the stdout, which contains the analysis summary. Don't stream it to the Actions
            // logs to avoid printing it twice.
            const analysisSummary = await runTool(cmd, codeqlArgs, {
                noStreamStdout: true,
            });
            if (shouldWorkaroundInvalidNotifications) {
                util.fixInvalidNotificationsInFile(codeqlOutputFile, sarifFile, logger);
            }
            return analysisSummary;
        },
        async databasePrintBaseline(databasePath) {
            const codeqlArgs = [
                "database",
                "print-baseline",
                ...getExtraOptionsFromEnv(["database", "print-baseline"]),
                databasePath,
            ];
            return await runTool(cmd, codeqlArgs);
        },
        /**
         * Download specified packs into the package cache. If the specified
         * package and version already exists (e.g., from a previous analysis run),
         * then it is not downloaded again (unless the extra option `--force` is
         * specified).
         *
         * If no version is specified, then the latest version is
         * downloaded. The check to determine what the latest version is is done
         * each time this package is requested.
         *
         * Optionally, a `qlconfigFile` is included. If used, then this file
         * is used to determine which registry each pack is downloaded from.
         */
        async packDownload(packs, qlconfigFile) {
            const qlconfigArg = qlconfigFile
                ? [`--qlconfig-file=${qlconfigFile}`]
                : [];
            const codeqlArgs = [
                "pack",
                "download",
                ...qlconfigArg,
                "--format=json",
                "--resolve-query-specs",
                ...getExtraOptionsFromEnv(["pack", "download"]),
                ...packs,
            ];
            const output = await runTool(cmd, codeqlArgs);
            try {
                const parsedOutput = JSON.parse(output);
                if (Array.isArray(parsedOutput.packs) &&
                    // TODO PackDownloadOutput will not include the version if it is not specified
                    // in the input. The version is always the latest version available.
                    // It should be added to the output, but this requires a CLI change
                    parsedOutput.packs.every((p) => p.name /* && p.version */)) {
                    return parsedOutput;
                }
                else {
                    throw new Error("Unexpected output from pack download");
                }
            }
            catch (e) {
                throw new Error(`Attempted to download specified packs but got an error:\n${output}\n${e}`);
            }
        },
        async databaseCleanup(databasePath, cleanupLevel) {
            const codeqlArgs = [
                "database",
                "cleanup",
                databasePath,
                `--mode=${cleanupLevel}`,
                ...getExtraOptionsFromEnv(["database", "cleanup"]),
            ];
            await runTool(cmd, codeqlArgs);
        },
        async databaseBundle(databasePath, outputFilePath, databaseName) {
            const args = [
                "database",
                "bundle",
                databasePath,
                `--output=${outputFilePath}`,
                `--name=${databaseName}`,
                ...getExtraOptionsFromEnv(["database", "bundle"]),
            ];
            await new toolrunner.ToolRunner(cmd, args).exec();
        },
        async databaseExportDiagnostics(databasePath, sarifFile, automationDetailsId, tempDir, logger) {
            const shouldWorkaroundInvalidNotifications = !(await isDiagnosticsExportInvalidSarifFixed(this));
            const codeqlOutputFile = shouldWorkaroundInvalidNotifications
                ? path.join(tempDir, "codeql-intermediate-results.sarif")
                : sarifFile;
            const args = [
                "database",
                "export-diagnostics",
                `${databasePath}`,
                "--db-cluster", // Database is always a cluster for CodeQL versions that support diagnostics.
                "--format=sarif-latest",
                `--output=${codeqlOutputFile}`,
                "--sarif-include-diagnostics", // ExportDiagnosticsEnabled is always true if this command is run.
                "-vvv",
                ...getExtraOptionsFromEnv(["diagnostics", "export"]),
            ];
            if (automationDetailsId !== undefined) {
                args.push("--sarif-category", automationDetailsId);
            }
            await new toolrunner.ToolRunner(cmd, args).exec();
            if (shouldWorkaroundInvalidNotifications) {
                // Fix invalid notifications in the SARIF file output by CodeQL.
                util.fixInvalidNotificationsInFile(codeqlOutputFile, sarifFile, logger);
            }
        },
        async diagnosticsExport(sarifFile, automationDetailsId, config) {
            const args = [
                "diagnostics",
                "export",
                "--format=sarif-latest",
                `--output=${sarifFile}`,
                `--sarif-codescanning-config=${getGeneratedCodeScanningConfigPath(config)}`,
                ...getExtraOptionsFromEnv(["diagnostics", "export"]),
            ];
            if (automationDetailsId !== undefined) {
                args.push("--sarif-category", automationDetailsId);
            }
            await new toolrunner.ToolRunner(cmd, args).exec();
        },
        async resolveExtractor(language) {
            // Request it using `format=json` so we don't need to strip the trailing new line generated by
            // the CLI.
            let extractorPath = "";
            await new toolrunner.ToolRunner(cmd, [
                "resolve",
                "extractor",
                "--format=json",
                `--language=${language}`,
                ...(await getLanguageAliasingArguments(this)),
                ...getExtraOptionsFromEnv(["resolve", "extractor"]),
            ], {
                silent: true,
                listeners: {
                    stdout: (data) => {
                        extractorPath += data.toString();
                    },
                    stderr: (data) => {
                        process.stderr.write(data);
                    },
                },
            }).exec();
            return JSON.parse(extractorPath);
        },
        async mergeResults(sarifFiles, outputFile, { mergeRunsFromEqualCategory = false, }) {
            const args = [
                "github",
                "merge-results",
                "--output",
                outputFile,
                ...getExtraOptionsFromEnv(["github", "merge-results"]),
            ];
            for (const sarifFile of sarifFiles) {
                args.push("--sarif", sarifFile);
            }
            if (mergeRunsFromEqualCategory) {
                args.push("--sarif-merge-runs-from-equal-category");
            }
            await runTool(cmd, args);
        },
    };
    // To ensure that status reports include the CodeQL CLI version wherever
    // possible, we want to call getVersion(), which populates the version value
    // used by status reporting, at the earliest opportunity. But invoking
    // getVersion() directly here breaks tests that only pretend to create a
    // CodeQL object. So instead we rely on the assumption that all non-test
    // callers would set checkVersion to true, and util.codeQlVersionAbove()
    // would call getVersion(), so the CLI version would be cached as soon as the
    // CodeQL object is created.
    if (checkVersion &&
        !(await util.codeQlVersionAtLeast(codeql, CODEQL_MINIMUM_VERSION))) {
        throw new util.ConfigurationError(`Expected a CodeQL CLI with version at least ${CODEQL_MINIMUM_VERSION} but got version ${(await codeql.getVersion()).version}`);
    }
    else if (checkVersion &&
        process.env[environment_1.EnvVar.SUPPRESS_DEPRECATED_SOON_WARNING] !== "true" &&
        !(await util.codeQlVersionAtLeast(codeql, CODEQL_NEXT_MINIMUM_VERSION))) {
        const result = await codeql.getVersion();
        core.warning(`CodeQL CLI version ${result.version} was discontinued on ` +
            `${GHES_MOST_RECENT_DEPRECATION_DATE} alongside GitHub Enterprise Server ` +
            `${GHES_VERSION_MOST_RECENTLY_DEPRECATED} and will not be supported by the next minor ` +
            `release of the CodeQL Action. Please update to CodeQL CLI version ` +
            `${CODEQL_NEXT_MINIMUM_VERSION} or later. For instance, if you have specified a custom ` +
            "version of the CLI using the 'tools' input to the 'init' Action, you can remove this " +
            "input to use the default version.\n\n" +
            "Alternatively, if you want to continue using CodeQL CLI version " +
            `${result.version}, you can replace 'github/codeql-action/*@v${(0, actions_util_1.getActionVersion)().split(".")[0]}' by 'github/codeql-action/*@v${(0, actions_util_1.getActionVersion)()}' in your code scanning workflow to ` +
            "continue using this version of the CodeQL Action.");
        core.exportVariable(environment_1.EnvVar.SUPPRESS_DEPRECATED_SOON_WARNING, "true");
    }
    return codeql;
}
exports.getCodeQLForCmd = getCodeQLForCmd;
/**
 * Gets the options for `path` of `options` as an array of extra option strings.
 *
 * @param ignoringOptions Options that should be ignored, for example because they have already
 *                        been passed and it is an error to pass them more than once.
 */
function getExtraOptionsFromEnv(paths, { ignoringOptions } = {}) {
    const options = util.getExtraOptionsEnvParam();
    return getExtraOptions(options, paths, []).filter((option) => !ignoringOptions?.includes(option));
}
/**
 * Gets `options` as an array of extra option strings.
 *
 * - throws an exception mentioning `pathInfo` if this conversion is impossible.
 */
function asExtraOptions(options, pathInfo) {
    if (options === undefined) {
        return [];
    }
    if (!Array.isArray(options)) {
        const msg = `The extra options for '${pathInfo.join(".")}' ('${JSON.stringify(options)}') are not in an array.`;
        throw new Error(msg);
    }
    return options.map((o) => {
        const t = typeof o;
        if (t !== "string" && t !== "number" && t !== "boolean") {
            const msg = `The extra option for '${pathInfo.join(".")}' ('${JSON.stringify(o)}') is not a primitive value.`;
            throw new Error(msg);
        }
        return `${o}`;
    });
}
/**
 * Gets the options for `path` of `options` as an array of extra option strings.
 *
 * - the special terminal step name '*' in `options` matches all path steps
 * - throws an exception if this conversion is impossible.
 *
 * Exported for testing.
 */
function getExtraOptions(options, paths, pathInfo) {
    const all = asExtraOptions(options?.["*"], pathInfo.concat("*"));
    const specific = paths.length === 0
        ? asExtraOptions(options, pathInfo)
        : getExtraOptions(options?.[paths[0]], paths?.slice(1), pathInfo.concat(paths[0]));
    return all.concat(specific);
}
exports.getExtraOptions = getExtraOptions;
/*
 * A constant defining the maximum number of characters we will keep from
 * the programs stderr for logging. This serves two purposes:
 * (1) It avoids an OOM if a program fails in a way that results it
 *     printing many log lines.
 * (2) It avoids us hitting the limit of how much data we can send in our
 *     status reports on GitHub.com.
 */
const maxErrorSize = 20_000;
async function runTool(cmd, args = [], opts = {}) {
    let stdout = "";
    let stderr = "";
    process.stdout.write(`[command]${cmd} ${args.join(" ")}\n`);
    const exitCode = await new toolrunner.ToolRunner(cmd, args, {
        ignoreReturnCode: true,
        listeners: {
            stdout: (data) => {
                stdout += data.toString("utf8");
                if (!opts.noStreamStdout) {
                    process.stdout.write(data);
                }
            },
            stderr: (data) => {
                let readStartIndex = 0;
                // If the error is too large, then we only take the last 20,000 characters
                if (data.length - maxErrorSize > 0) {
                    // Eg: if we have 20,000 the start index should be 2.
                    readStartIndex = data.length - maxErrorSize + 1;
                }
                stderr += data.toString("utf8", readStartIndex);
                // Mimic the standard behavior of the toolrunner by writing stderr to stdout
                process.stdout.write(data);
            },
        },
        silent: true,
        ...(opts.stdin ? { input: Buffer.from(opts.stdin || "") } : {}),
    }).exec();
    if (exitCode !== 0) {
        const e = new cli_errors_1.CommandInvocationError(cmd, args, exitCode, stderr, stdout);
        throw (0, cli_errors_1.wrapCliConfigurationError)(e);
    }
    return stdout;
}
/**
 * Generates a code scanning configuration that is to be used for a scan.
 *
 * @param codeql The CodeQL object to use.
 * @param config The configuration to use.
 * @returns the path to the generated user configuration file.
 */
async function generateCodeScanningConfig(config, logger) {
    const codeScanningConfigFile = getGeneratedCodeScanningConfigPath(config);
    // make a copy so we can modify it
    const augmentedConfig = cloneObject(config.originalUserInput);
    // Inject the queries from the input
    if (config.augmentationProperties.queriesInput) {
        if (config.augmentationProperties.queriesInputCombines) {
            augmentedConfig.queries = (augmentedConfig.queries || []).concat(config.augmentationProperties.queriesInput);
        }
        else {
            augmentedConfig.queries = config.augmentationProperties.queriesInput;
        }
    }
    if (augmentedConfig.queries?.length === 0) {
        delete augmentedConfig.queries;
    }
    // Inject the packs from the input
    if (config.augmentationProperties.packsInput) {
        if (config.augmentationProperties.packsInputCombines) {
            // At this point, we already know that this is a single-language analysis
            if (Array.isArray(augmentedConfig.packs)) {
                augmentedConfig.packs = (augmentedConfig.packs || []).concat(config.augmentationProperties.packsInput);
            }
            else if (!augmentedConfig.packs) {
                augmentedConfig.packs = config.augmentationProperties.packsInput;
            }
            else {
                // At this point, we know there is only one language.
                // If there were more than one language, an error would already have been thrown.
                const language = Object.keys(augmentedConfig.packs)[0];
                augmentedConfig.packs[language] = augmentedConfig.packs[language].concat(config.augmentationProperties.packsInput);
            }
        }
        else {
            augmentedConfig.packs = config.augmentationProperties.packsInput;
        }
    }
    if (Array.isArray(augmentedConfig.packs) && !augmentedConfig.packs.length) {
        delete augmentedConfig.packs;
    }
    logger.info(`Writing augmented user configuration file to ${codeScanningConfigFile}`);
    logger.startGroup("Augmented user configuration file contents");
    logger.info(yaml.dump(augmentedConfig));
    logger.endGroup();
    fs.writeFileSync(codeScanningConfigFile, yaml.dump(augmentedConfig));
    return codeScanningConfigFile;
}
function cloneObject(obj) {
    return JSON.parse(JSON.stringify(obj));
}
// This constant sets the size of each TRAP cache in megabytes.
const TRAP_CACHE_SIZE_MB = 1024;
async function getTrapCachingExtractorConfigArgs(config) {
    const result = [];
    for (const language of config.languages)
        result.push(await getTrapCachingExtractorConfigArgsForLang(config, language));
    return result.flat();
}
exports.getTrapCachingExtractorConfigArgs = getTrapCachingExtractorConfigArgs;
async function getTrapCachingExtractorConfigArgsForLang(config, language) {
    const cacheDir = config.trapCaches[language];
    if (cacheDir === undefined)
        return [];
    const write = await (0, actions_util_1.isAnalyzingDefaultBranch)();
    return [
        `-O=${language}.trap.cache.dir=${cacheDir}`,
        `-O=${language}.trap.cache.bound=${TRAP_CACHE_SIZE_MB}`,
        `-O=${language}.trap.cache.write=${write}`,
    ];
}
exports.getTrapCachingExtractorConfigArgsForLang = getTrapCachingExtractorConfigArgsForLang;
/**
 * Get the path to the code scanning configuration generated by the CLI.
 *
 * This will not exist if the configuration is being parsed in the Action.
 */
function getGeneratedCodeScanningConfigPath(config) {
    return path.resolve(config.tempDir, "user-config.yaml");
}
exports.getGeneratedCodeScanningConfigPath = getGeneratedCodeScanningConfigPath;
async function isDiagnosticsExportInvalidSarifFixed(codeql) {
    return await util.codeQlVersionAtLeast(codeql, exports.CODEQL_VERSION_DIAGNOSTICS_EXPORT_FIXED);
}
async function getLanguageAliasingArguments(codeql) {
    if (await util.codeQlVersionAtLeast(codeql, exports.CODEQL_VERSION_LANGUAGE_ALIASING)) {
        return ["--extractor-include-aliases"];
    }
    return [];
}
async function isSublanguageFileCoverageEnabled(config, codeql) {
    return (
    // Sub-language file coverage is first supported in GHES 3.12.
    (config.gitHubVersion.type !== util.GitHubVariant.GHES ||
        semver.gte(config.gitHubVersion.version, "3.12.0")) &&
        (await util.codeQlVersionAtLeast(codeql, exports.CODEQL_VERSION_SUBLANGUAGE_FILE_COVERAGE)));
}
async function getCodeScanningQueryHelpArguments(codeql) {
    if (await util.codeQlVersionAtLeast(codeql, CODEQL_VERSION_INCLUDE_QUERY_HELP)) {
        return ["--sarif-include-query-help=always"];
    }
    return ["--sarif-add-query-help"];
}
function getExtractionVerbosityArguments(enableDebugLogging) {
    return enableDebugLogging
        ? [`--verbosity=${EXTRACTION_DEBUG_MODE_VERBOSITY}`]
        : [];
}
/**
 * Updates the `JAVA_TOOL_OPTIONS` environment variable to resolve an issue with Azure Pipelines
 * timing out connections after 4 minutes and Maven not properly handling closed connections.
 *
 * Without the fix, long build processes will timeout when pulling down Java packages
 * https://developercommunity.visualstudio.com/content/problem/292284/maven-hosted-agent-connection-timeout.html
 */
function applyAutobuildAzurePipelinesTimeoutFix() {
    const javaToolOptions = process.env["JAVA_TOOL_OPTIONS"] || "";
    process.env["JAVA_TOOL_OPTIONS"] = [
        ...javaToolOptions.split(/\s+/),
        "-Dhttp.keepAlive=false",
        "-Dmaven.wagon.http.pool=false",
    ].join(" ");
}
//# sourceMappingURL=codeql.js.map<|MERGE_RESOLUTION|>--- conflicted
+++ resolved
@@ -299,20 +299,6 @@
         },
         async runAutobuild(config, language) {
             applyAutobuildAzurePipelinesTimeoutFix();
-<<<<<<< HEAD
-            if (await features.getValue(feature_flags_1.Feature.AutobuildDirectTracing, this)) {
-                await runTool(cmd, [
-                    "database",
-                    "trace-command",
-                    ...(await getTrapCachingExtractorConfigArgsForLang(config, language)),
-                    ...getExtractionVerbosityArguments(config.debugMode),
-                    ...getExtraOptionsFromEnv(["database", "trace-command"]),
-                    util.getCodeQLDatabasePath(config, language),
-                ]);
-                return;
-            }
-=======
->>>>>>> 4995c490
             const autobuildCmd = path.join(await this.resolveExtractor(language), "tools", process.platform === "win32" ? "autobuild.cmd" : "autobuild.sh");
             // Bump the verbosity of the autobuild command if we're in debug mode
             if (config.debugMode) {
