--- conflicted
+++ resolved
@@ -26,12 +26,7 @@
           VERSION="5.7.0"
         fi
         echo "version=$VERSION" | tee -a $GITHUB_OUTPUT
-<<<<<<< HEAD
-    - uses: swift-actions/setup-swift@da0e3e04b5e3e15dbc3861bd835ad9f0afe56296 # Please update the corresponding SHA in the CLI's CodeQL Action Integration Test.
+    - uses: swift-actions/setup-swift@65540b95f51493d65f5e59e97dcef9629ddf11bf # Please update the corresponding SHA in the CLI's CodeQL Action Integration Test.
       if: env.CODEQL_ENABLE_EXPERIMENTAL_FEATURES_SWIFT == 'true'
-=======
-    - uses: swift-actions/setup-swift@65540b95f51493d65f5e59e97dcef9629ddf11bf # Please update the corresponding SHA in the CLI's CodeQL Action Integration Test.
-      if: "(runner.os != 'Windows') && (matrix.version == 'cached' || matrix.version == 'latest' || matrix.version == 'nightly-latest')"
->>>>>>> afdf30f3
       with:
         swift-version: "${{ steps.get_swift_version.outputs.version }}"