--- conflicted
+++ resolved
@@ -45,51 +45,6 @@
 
           matrix.version == 'stable-v2.13.5' ||
 
-<<<<<<< HEAD
-        matrix.version == 'stable-v2.13.5' ||
-
-        matrix.version == 'stable-v2.14.6')
-      with:
-        python-version: '3.11'
-    - name: Check out repository
-      uses: actions/checkout@v4
-    - name: Prepare test
-      id: prepare-test
-      uses: ./.github/actions/prepare-test
-      with:
-        version: ${{ matrix.version }}
-        use-all-platform-bundle: 'false'
-        setup-kotlin: true
-    - name: Set environment variable for Swift enablement
-      if: runner.os != 'Windows' && matrix.version == '20221211'
-      shell: bash
-      run: echo "CODEQL_ENABLE_EXPERIMENTAL_FEATURES_SWIFT=true" >> $GITHUB_ENV
-    - name: Test setup
-      shell: bash
-      run: |
-        # Make sure that Gradle build succeeds in autobuild-dir ...
-        cp -a ../action/tests/java-repo autobuild-dir
-        # ... and fails if attempted in the current directory
-        echo > build.gradle
-    - uses: ./../action/init
-      with:
-        languages: java
-        tools: ${{ steps.prepare-test.outputs.tools-url }}
-    - uses: ./../action/autobuild
-      with:
-        working-directory: autobuild-dir
-    - uses: ./../action/analyze
-      with:
-        upload-database: false
-    - name: Check database
-      shell: bash
-      run: |
-        cd "$RUNNER_TEMP/codeql_databases"
-        if [[ ! -d java ]]; then
-          echo "Did not find a Java database"
-          exit 1
-        fi
-=======
           matrix.version == 'stable-v2.14.6')
         with:
           python-version: '3.11'
@@ -101,6 +56,7 @@
         with:
           version: ${{ matrix.version }}
           use-all-platform-bundle: 'false'
+          setup-kotlin: true
       - name: Test setup
         shell: bash
         run: |
@@ -124,6 +80,5 @@
             echo "Did not find a Java database"
             exit 1
           fi
->>>>>>> bd2ebac9
     env:
       CODEQL_ACTION_TEST_MODE: true