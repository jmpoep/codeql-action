--- conflicted
+++ resolved
@@ -2,11 +2,8 @@
 
 ## [UNRELEASED]
 
-<<<<<<< HEAD
 - Update default CodeQL bundle version to 2.11.3. [#1348](https://github.com/github/codeql-action/pull/1348)
-=======
-- Update the ML-powered additional query pack for JavaScript to version 0.4.0.
->>>>>>> 006bb007
+- Update the ML-powered additional query pack for JavaScript to version 0.4.0. [#1351](https://github.com/github/codeql-action/pull/1351)
 
 ## 2.1.31 - 04 Nov 2022
 
