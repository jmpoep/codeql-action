--- conflicted
+++ resolved
@@ -4,11 +4,8 @@
 
 ## [UNRELEASED]
 
-<<<<<<< HEAD
 - CodeQL Action v2 is now deprecated, and is no longer updated or supported. For better performance, improved security, and new features, upgrade to v3. For more information, see [this changelog post](https://github.blog/changelog/2025-01-10-code-scanning-codeql-action-v2-is-now-deprecated/). [#2677](https://github.com/github/codeql-action/pull/2677)
-=======
 - Update default CodeQL bundle version to 2.20.1. [#2678](https://github.com/github/codeql-action/pull/2678)
->>>>>>> e83e0a4f
 
 ## 3.28.0 - 20 Dec 2024
 
