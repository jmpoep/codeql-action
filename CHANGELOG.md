--- conflicted
+++ resolved
@@ -6,16 +6,15 @@
 
 ## [UNRELEASED]
 
-<<<<<<< HEAD
-- The deprecated feature for extracting dependencies for a Python analysis has been removed. For more information, see the release notes for CodeQL Action v3.23.0 and v2.23.0. As a result, the following inputs and environment variables are now ignored:
+- The deprecated feature for extracting dependencies for a Python analysis has been removed. [#2224](https://github.com/github/codeql-action/pull/2224)
+
+  As a result, the following inputs and environment variables are now ignored:
 
   - The `setup-python-dependencies` input to the `init` Action
   - The `CODEQL_ACTION_DISABLE_PYTHON_DEPENDENCY_INSTALLATION` environment variable
   
-  We recommend removing any references to these from your workflows.
-=======
+  We recommend removing any references to these from your workflows. For more information, see the release notes for CodeQL Action v3.23.0 and v2.23.0.
 - Automatically overwrite an existing database if found on the filesystem. [#2229](https://github.com/github/codeql-action/pull/2229)
->>>>>>> 24a95a04
 
 ## 3.24.10 - 05 Apr 2024
 
