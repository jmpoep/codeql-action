--- conflicted
+++ resolved
@@ -1,10 +1,6 @@
 {
   "name": "codeql",
-<<<<<<< HEAD
-  "version": "4.30.6",
-=======
-  "version": "3.30.7",
->>>>>>> 065c6cfb
+  "version": "4.30.7",
   "private": true,
   "description": "CodeQL action",
   "scripts": {
