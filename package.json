{
  "name": "codeql",
  "version": "4.31.5",
  "private": true,
  "description": "CodeQL action",
  "scripts": {
    "_build_comment": "echo 'Run the full build so we typecheck the project and can reuse the transpiled files in npm test'",
    "build": "./scripts/check-node-modules.sh && npm run transpile && node build.mjs",
    "lint": "eslint --report-unused-disable-directives --max-warnings=0 .",
    "lint-ci": "SARIF_ESLINT_IGNORE_SUPPRESSED=true eslint --report-unused-disable-directives --max-warnings=0 . --format @microsoft/eslint-formatter-sarif --output-file=eslint.sarif",
    "lint-fix": "eslint --report-unused-disable-directives --max-warnings=0 . --fix",
    "ava": "npm run transpile && ava --serial --verbose",
    "test": "npm run ava -- src/",
    "test-debug": "npm run test -- --timeout=20m",
    "transpile": "tsc --build --verbose"
  },
  "ava": {
    "typescript": {
      "rewritePaths": {
        "src/": "build/"
      },
      "compile": false
    }
  },
  "license": "MIT",
  "dependencies": {
    "@actions/artifact": "^4.0.0",
    "@actions/artifact-legacy": "npm:@actions/artifact@^1.1.2",
    "@actions/cache": "^4.1.0",
    "@actions/core": "^1.11.1",
    "@actions/exec": "^1.1.1",
    "@actions/github": "^6.0.0",
    "@actions/glob": "^0.5.0",
    "@actions/http-client": "^3.0.0",
    "@actions/io": "^2.0.0",
    "@actions/tool-cache": "^2.0.2",
    "@octokit/plugin-retry": "^6.0.0",
<<<<<<< HEAD
=======
    "@octokit/request-error": "^7.1.0",
>>>>>>> 0b431795
    "@schemastore/package": "0.0.10",
    "archiver": "^7.0.1",
    "fast-deep-equal": "^3.1.3",
    "follow-redirects": "^1.15.11",
    "get-folder-size": "^5.0.0",
    "js-yaml": "^4.1.1",
    "jsonschema": "1.4.1",
    "long": "^5.3.2",
    "node-forge": "^1.3.1",
    "semver": "^7.7.3",
    "uuid": "^13.0.0"
  },
  "devDependencies": {
    "@ava/typescript": "6.0.0",
    "@eslint/compat": "^2.0.0",
    "@eslint/eslintrc": "^3.3.1",
    "@eslint/js": "^9.39.1",
    "@microsoft/eslint-formatter-sarif": "^3.1.0",
    "@octokit/types": "^16.0.0",
    "@types/archiver": "^7.0.0",
    "@types/follow-redirects": "^1.14.4",
    "@types/js-yaml": "^4.0.9",
    "@types/node": "^20.19.9",
    "@types/node-forge": "^1.3.14",
    "@types/semver": "^7.7.1",
    "@types/sinon": "^21.0.0",
    "@typescript-eslint/eslint-plugin": "^8.46.4",
    "@typescript-eslint/parser": "^8.41.0",
    "ava": "^6.4.1",
    "esbuild": "^0.27.0",
    "eslint": "^8.57.1",
    "eslint-import-resolver-typescript": "^3.8.7",
    "eslint-plugin-filenames": "^1.3.2",
    "eslint-plugin-github": "^5.1.8",
    "eslint-plugin-import": "2.29.1",
    "eslint-plugin-jsdoc": "^61.2.1",
    "eslint-plugin-no-async-foreach": "^0.1.1",
    "glob": "^11.1.0",
    "nock": "^14.0.10",
    "sinon": "^21.0.0",
    "typescript": "^5.9.3"
  },
  "overrides": {
    "@actions/tool-cache": {
      "semver": ">=6.3.1"
    },
    "@octokit/request-error": {
      "semver": ">=5.1.1"
    },
    "@octokit/request": {
      "semver": ">=8.4.1"
    },
    "@octokit/plugin-paginate-rest": {
      "semver": ">=9.2.2"
    },
    "eslint-plugin-import": {
      "semver": ">=6.3.1"
    },
    "eslint-plugin-jsx-a11y": {
      "semver": ">=6.3.1"
    },
    "brace-expansion@2.0.1": "2.0.2",
    "glob": "^11.1.0"
  }
}<|MERGE_RESOLUTION|>--- conflicted
+++ resolved
@@ -35,10 +35,6 @@
     "@actions/io": "^2.0.0",
     "@actions/tool-cache": "^2.0.2",
     "@octokit/plugin-retry": "^6.0.0",
-<<<<<<< HEAD
-=======
-    "@octokit/request-error": "^7.1.0",
->>>>>>> 0b431795
     "@schemastore/package": "0.0.10",
     "archiver": "^7.0.1",
     "fast-deep-equal": "^3.1.3",
