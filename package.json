--- conflicted
+++ resolved
@@ -1,10 +1,6 @@
 {
   "name": "codeql",
-<<<<<<< HEAD
-  "version": "3.22.10",
-=======
-  "version": "2.22.11",
->>>>>>> b9952123
+  "version": "3.22.11",
   "private": true,
   "description": "CodeQL action",
   "scripts": {
