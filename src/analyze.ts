import * as fs from "fs";
import * as path from "path";

import * as toolrunner from "@actions/exec/lib/toolrunner";
import del from "del";
import * as yaml from "js-yaml";

import * as analysisPaths from "./analysis-paths";
import {
  CodeQL,
  CODEQL_VERSION_COUNTS_LINES,
  CODEQL_VERSION_NEW_TRACING,
  getCodeQL,
} from "./codeql";
import * as configUtils from "./config-utils";
import { countLoc } from "./count-loc";
import { FeatureFlags } from "./feature-flags";
import { isScannedLanguage, Language } from "./languages";
import { Logger } from "./logging";
import * as sharedEnv from "./shared-environment";
import { endTracingForCluster } from "./tracer-config";
import * as util from "./util";

export class CodeQLAnalysisError extends Error {
  queriesStatusReport: QueriesStatusReport;

  constructor(queriesStatusReport: QueriesStatusReport, message: string) {
    super(message);

    this.name = "CodeQLAnalysisError";
    this.queriesStatusReport = queriesStatusReport;
  }
}

export interface QueriesStatusReport {
  /** Time taken in ms to run builtin queries for cpp (or undefined if this language was not analyzed). */
  analyze_builtin_queries_cpp_duration_ms?: number;
  /** Time taken in ms to run builtin queries for csharp (or undefined if this language was not analyzed). */
  analyze_builtin_queries_csharp_duration_ms?: number;
  /** Time taken in ms to run builtin queries for go (or undefined if this language was not analyzed). */
  analyze_builtin_queries_go_duration_ms?: number;
  /** Time taken in ms to run builtin queries for java (or undefined if this language was not analyzed). */
  analyze_builtin_queries_java_duration_ms?: number;
  /** Time taken in ms to run builtin queries for javascript (or undefined if this language was not analyzed). */
  analyze_builtin_queries_javascript_duration_ms?: number;
  /** Time taken in ms to run builtin queries for python (or undefined if this language was not analyzed). */
  analyze_builtin_queries_python_duration_ms?: number;
  /** Time taken in ms to run builtin queries for ruby (or undefined if this language was not analyzed). */
  analyze_builtin_queries_ruby_duration_ms?: number;
  /** Time taken in ms to run custom queries for cpp (or undefined if this language was not analyzed). */
  analyze_custom_queries_cpp_duration_ms?: number;
  /** Time taken in ms to run custom queries for csharp (or undefined if this language was not analyzed). */
  analyze_custom_queries_csharp_duration_ms?: number;
  /** Time taken in ms to run custom queries for go (or undefined if this language was not analyzed). */
  analyze_custom_queries_go_duration_ms?: number;
  /** Time taken in ms to run custom queries for java (or undefined if this language was not analyzed). */
  analyze_custom_queries_java_duration_ms?: number;
  /** Time taken in ms to run custom queries for javascript (or undefined if this language was not analyzed). */
  analyze_custom_queries_javascript_duration_ms?: number;
  /** Time taken in ms to run custom queries for python (or undefined if this language was not analyzed). */
  analyze_custom_queries_python_duration_ms?: number;
  /** Time taken in ms to run custom queries for ruby (or undefined if this language was not analyzed). */
  analyze_custom_queries_ruby_duration_ms?: number;
  /** Time taken in ms to interpret results for cpp (or undefined if this language was not analyzed). */
  interpret_results_cpp_duration_ms?: number;
  /** Time taken in ms to interpret results for csharp (or undefined if this language was not analyzed). */
  interpret_results_csharp_duration_ms?: number;
  /** Time taken in ms to interpret results for go (or undefined if this language was not analyzed). */
  interpret_results_go_duration_ms?: number;
  /** Time taken in ms to interpret results for java (or undefined if this language was not analyzed). */
  interpret_results_java_duration_ms?: number;
  /** Time taken in ms to interpret results for javascript (or undefined if this language was not analyzed). */
  interpret_results_javascript_duration_ms?: number;
  /** Time taken in ms to interpret results for python (or undefined if this language was not analyzed). */
  interpret_results_python_duration_ms?: number;
  /** Time taken in ms to interpret results for ruby (or undefined if this language was not analyzed). */
  interpret_results_ruby_duration_ms?: number;
  /** Name of language that errored during analysis (or undefined if no language failed). */
  analyze_failure_language?: string;
}

async function setupPythonExtractor(logger: Logger) {
  const codeqlPython = process.env["CODEQL_PYTHON"];
  if (codeqlPython === undefined || codeqlPython.length === 0) {
    // If CODEQL_PYTHON is not set, no dependencies were installed, so we don't need to do anything
    return;
  }

  let output = "";
  const options = {
    listeners: {
      stdout: (data: Buffer) => {
        output += data.toString();
      },
    },
  };

  await new toolrunner.ToolRunner(
    codeqlPython,
    [
      "-c",
      "import os; import pip; print(os.path.dirname(os.path.dirname(pip.__file__)))",
    ],
    options
  ).exec();
  logger.info(`Setting LGTM_INDEX_IMPORT_PATH=${output}`);
  process.env["LGTM_INDEX_IMPORT_PATH"] = output;

  output = "";
  await new toolrunner.ToolRunner(
    codeqlPython,
    ["-c", "import sys; print(sys.version_info[0])"],
    options
  ).exec();
  logger.info(`Setting LGTM_PYTHON_SETUP_VERSION=${output}`);
  process.env["LGTM_PYTHON_SETUP_VERSION"] = output;
}

export async function createdDBForScannedLanguages(
  codeql: CodeQL,
  config: configUtils.Config,
  logger: Logger,
  featureFlags: FeatureFlags
) {
  // Insert the LGTM_INDEX_X env vars at this point so they are set when
  // we extract any scanned languages.
  analysisPaths.includeAndExcludeAnalysisPaths(config);

  for (const language of config.languages) {
    if (
      isScannedLanguage(language) &&
      !dbIsFinalized(config, language, logger)
    ) {
      logger.startGroup(`Extracting ${language}`);

      if (language === Language.python) {
        await setupPythonExtractor(logger);
      }

      await codeql.extractScannedLanguage(
        util.getCodeQLDatabasePath(config, language),
        language,
        featureFlags
      );
      logger.endGroup();
    }
  }
}

function dbIsFinalized(
  config: configUtils.Config,
  language: Language,
  logger: Logger
) {
  const dbPath = util.getCodeQLDatabasePath(config, language);
  try {
    const dbInfo = yaml.load(
      fs.readFileSync(path.resolve(dbPath, "codeql-database.yml"), "utf8")
    ) as { inProgress?: boolean };
    return !("inProgress" in dbInfo);
  } catch (e) {
    logger.warning(
      `Could not check whether database for ${language} was finalized. Assuming it is not.`
    );
    return false;
  }
}

async function finalizeDatabaseCreation(
  config: configUtils.Config,
  threadsFlag: string,
  memoryFlag: string,
  logger: Logger,
  featureFlags: FeatureFlags
) {
  const codeql = await getCodeQL(config.codeQLCmd);
  await createdDBForScannedLanguages(codeql, config, logger, featureFlags);

  for (const language of config.languages) {
    if (dbIsFinalized(config, language, logger)) {
      logger.info(
        `There is already a finalized database for ${language} at the location where the CodeQL Action places databases, so we did not create one.`
      );
    } else {
      logger.startGroup(`Finalizing ${language}`);
      await codeql.finalizeDatabase(
        util.getCodeQLDatabasePath(config, language),
        threadsFlag,
        memoryFlag
      );
      logger.endGroup();
    }
  }
}

// Runs queries and creates sarif files in the given folder
export async function runQueries(
  sarifFolder: string,
  memoryFlag: string,
  addSnippetsFlag: string,
  threadsFlag: string,
  automationDetailsId: string | undefined,
  config: configUtils.Config,
  logger: Logger
): Promise<QueriesStatusReport> {
  const statusReport: QueriesStatusReport = {};

  let locPromise: Promise<Partial<Record<Language, number>>> = Promise.resolve(
    {}
  );
  const cliCanCountBaseline = await cliCanCountLoC();
  const countLocDebugMode =
    process.env["INTERNAL_CODEQL_ACTION_DEBUG_LOC"] || config.debugMode;
  if (!cliCanCountBaseline || countLocDebugMode) {
    // count the number of lines in the background
    locPromise = countLoc(
      path.resolve(),
      // config.paths specifies external directories. the current
      // directory is included in the analysis by default. Replicate
      // that here.
      config.paths,
      config.pathsIgnore,
      config.languages,
      logger
    );
  }

  const codeql = await getCodeQL(config.codeQLCmd);
  for (const language of config.languages) {
    const queries = config.queries[language];
    const packsWithVersion = config.packs[language] || [];

    const hasBuiltinQueries = queries?.builtin.length > 0;
    const hasCustomQueries = queries?.custom.length > 0;
    const hasPackWithCustomQueries = packsWithVersion.length > 0;

    if (!hasBuiltinQueries && !hasCustomQueries && !hasPackWithCustomQueries) {
      throw new Error(
        `Unable to analyse ${language} as no queries were selected for this language`
      );
    }

    try {
      if (await util.useCodeScanningConfigInCli(codeql)) {
        // If we are using the codescanning config in the CLI,
        // much of the work needed to generate the query suites
        // is done in the CLI. We just need to make a single
        // call to run all the queries for each language and
        // another to interpret the results.
        logger.startGroup(`Running queries for ${language}`);
        const startTimeBuiltIn = new Date().getTime();
        await runQueryGroup(language, "all", undefined, undefined);
        // TODO should not be using `builtin` here. We should be using `all` instead.
        // The status report does not support `all` yet.
        statusReport[`analyze_builtin_queries_${language}_duration_ms`] =
          new Date().getTime() - startTimeBuiltIn;

        logger.startGroup(`Interpreting results for ${language}`);
        const startTimeInterpretResults = new Date().getTime();
        const sarifFile = path.join(sarifFolder, `${language}.sarif`);
        const analysisSummary = await runInterpretResults(
          language,
          undefined,
          sarifFile
        );
        statusReport[`interpret_results_${language}_duration_ms`] =
          new Date().getTime() - startTimeInterpretResults;
        logger.endGroup();
        logger.info(analysisSummary);
      } else {
        if (hasPackWithCustomQueries) {
          logger.info("Performing analysis with custom CodeQL Packs.");
          logger.startGroup(`Downloading custom packs for ${language}`);

          const results = await codeql.packDownload(packsWithVersion);

          logger.info(
            `Downloaded packs: ${results.packs
              .map((r) => `${r.name}@${r.version || "latest"}`)
              .join(", ")}`
          );

          logger.endGroup();
        }

        logger.startGroup(`Running queries for ${language}`);
        const querySuitePaths: string[] = [];
        if (queries["builtin"].length > 0) {
          const startTimeBuiltIn = new Date().getTime();
          querySuitePaths.push(
            (await runQueryGroup(
              language,
              "builtin",
              createQuerySuiteContents(queries["builtin"]),
              undefined
            )) as string
          );
          statusReport[`analyze_builtin_queries_${language}_duration_ms`] =
            new Date().getTime() - startTimeBuiltIn;
        }
        const startTimeCustom = new Date().getTime();
        let ranCustom = false;
        for (let i = 0; i < queries["custom"].length; ++i) {
          if (queries["custom"][i].queries.length > 0) {
            querySuitePaths.push(
              (await runQueryGroup(
                language,
                `custom-${i}`,
                createQuerySuiteContents(queries["custom"][i].queries),
                queries["custom"][i].searchPath
              )) as string
            );
            ranCustom = true;
          }
        }
        if (packsWithVersion.length > 0) {
          querySuitePaths.push(
            ...(await runQueryPacks(
              language,
              "packs",
              packsWithVersion,
              undefined
            ))
          );
          ranCustom = true;
        }
        if (ranCustom) {
          statusReport[`analyze_custom_queries_${language}_duration_ms`] =
            new Date().getTime() - startTimeCustom;
        }
        logger.endGroup();
        logger.startGroup(`Interpreting results for ${language}`);
        const startTimeInterpretResults = new Date().getTime();
        const sarifFile = path.join(sarifFolder, `${language}.sarif`);
        const analysisSummary = await runInterpretResults(
          language,
          querySuitePaths,
          sarifFile
        );
        if (!cliCanCountBaseline) {
          await injectLinesOfCode(sarifFile, language, locPromise);
        }
        statusReport[`interpret_results_${language}_duration_ms`] =
          new Date().getTime() - startTimeInterpretResults;
        logger.endGroup();
        logger.info(analysisSummary);
      }
<<<<<<< HEAD
      if (!cliCanCountBaseline || debugMode) {
=======
      logger.endGroup();
      logger.startGroup(`Interpreting results for ${language}`);
      const startTimeInterpretResults = new Date().getTime();
      const sarifFile = path.join(sarifFolder, `${language}.sarif`);
      const analysisSummary = await runInterpretResults(
        language,
        querySuitePaths,
        sarifFile,
        config.debugMode
      );
      if (!cliCanCountBaseline)
        await injectLinesOfCode(sarifFile, language, locPromise);
      statusReport[`interpret_results_${language}_duration_ms`] =
        new Date().getTime() - startTimeInterpretResults;
      logger.endGroup();
      logger.info(analysisSummary);
      if (!cliCanCountBaseline || countLocDebugMode)
>>>>>>> d8c9c723
        printLinesOfCodeSummary(logger, language, await locPromise);
      }
      if (cliCanCountBaseline) {
        logger.info(await runPrintLinesOfCode(language));
      }
    } catch (e) {
      logger.info(String(e));
      if (e instanceof Error) {
        logger.info(e.stack!);
      }
      statusReport.analyze_failure_language = language;
      throw new CodeQLAnalysisError(
        statusReport,
        `Error running analysis for ${language}: ${e}`
      );
    }
  }

  return statusReport;

  async function runInterpretResults(
    language: Language,
<<<<<<< HEAD
    queries: string[] | undefined,
    sarifFile: string
=======
    queries: string[],
    sarifFile: string,
    enableDebugLogging: boolean
>>>>>>> d8c9c723
  ): Promise<string> {
    const databasePath = util.getCodeQLDatabasePath(config, language);
    return await codeql.databaseInterpretResults(
      databasePath,
      queries,
      sarifFile,
      addSnippetsFlag,
      threadsFlag,
      enableDebugLogging ? "-vv" : "-v",
      automationDetailsId
    );
  }

  async function cliCanCountLoC() {
    return await util.codeQlVersionAbove(
      await getCodeQL(config.codeQLCmd),
      CODEQL_VERSION_COUNTS_LINES
    );
  }

  async function runPrintLinesOfCode(language: Language): Promise<string> {
    const databasePath = util.getCodeQLDatabasePath(config, language);
    return await codeql.databasePrintBaseline(databasePath);
  }

  async function runQueryGroup(
    language: Language,
    type: string,
    querySuiteContents: string | undefined,
    searchPath: string | undefined
  ): Promise<string | undefined> {
    const databasePath = util.getCodeQLDatabasePath(config, language);
    // Pass the queries to codeql using a file instead of using the command
    // line to avoid command line length restrictions, particularly on windows.
    const querySuitePath = querySuiteContents
      ? `${databasePath}-queries-${type}.qls`
      : undefined;
    if (querySuiteContents && querySuitePath) {
      fs.writeFileSync(querySuitePath, querySuiteContents);
      logger.debug(
        `Query suite file for ${language}-${type}...\n${querySuiteContents}`
      );
    }
    await codeql.databaseRunQueries(
      databasePath,
      searchPath,
      querySuitePath,
      memoryFlag,
      threadsFlag
    );

    logger.debug(`BQRS results produced for ${language} (queries: ${type})"`);
    return querySuitePath;
  }
  async function runQueryPacks(
    language: Language,
    type: string,
    packs: string[],
    searchPath: string | undefined
  ): Promise<string[]> {
    const databasePath = util.getCodeQLDatabasePath(config, language);
    // Run the queries individually instead of all at once to avoid command
    // line length restrictions, particularly on windows.

    for (const pack of packs) {
      logger.debug(`Running query pack for ${language}-${type}: ${pack}`);

      await codeql.databaseRunQueries(
        databasePath,
        searchPath,
        pack,
        memoryFlag,
        threadsFlag
      );

      logger.debug(`BQRS results produced for ${language} (queries: ${type})"`);
    }
    return packs;
  }
}

function createQuerySuiteContents(queries: string[]) {
  return queries.map((q: string) => `- query: ${q}`).join("\n");
}

export async function runFinalize(
  outputDir: string,
  threadsFlag: string,
  memoryFlag: string,
  config: configUtils.Config,
  logger: Logger,
  featureFlags: FeatureFlags
) {
  try {
    await del(outputDir, { force: true });
  } catch (error: any) {
    if (error?.code !== "ENOENT") {
      throw error;
    }
  }
  await fs.promises.mkdir(outputDir, { recursive: true });

  await finalizeDatabaseCreation(
    config,
    threadsFlag,
    memoryFlag,
    logger,
    featureFlags
  );

  const codeql = await getCodeQL(config.codeQLCmd);
  // WARNING: This does not _really_ end tracing, as the tracer will restore its
  // critical environment variables and it'll still be active for all processes
  // launched from this build step.
  // However, it will stop tracing for all steps past the codeql-action/analyze
  // step.
  if (await util.codeQlVersionAbove(codeql, CODEQL_VERSION_NEW_TRACING)) {
    // Delete variables as specified by the end-tracing script
    await endTracingForCluster(config);
  } else {
    // Delete the tracer config env var to avoid tracing ourselves
    delete process.env[sharedEnv.ODASA_TRACER_CONFIGURATION];
  }
}

export async function runCleanup(
  config: configUtils.Config,
  cleanupLevel: string,
  logger: Logger
): Promise<void> {
  logger.startGroup("Cleaning up databases");
  for (const language of config.languages) {
    const codeql = await getCodeQL(config.codeQLCmd);
    const databasePath = util.getCodeQLDatabasePath(config, language);
    await codeql.databaseCleanup(databasePath, cleanupLevel);
  }
  logger.endGroup();
}

async function injectLinesOfCode(
  sarifFile: string,
  language: Language,
  locPromise: Promise<Partial<Record<Language, number>>>
) {
  const lineCounts = await locPromise;
  if (language in lineCounts) {
    const sarif = JSON.parse(fs.readFileSync(sarifFile, "utf8"));

    if (Array.isArray(sarif.runs)) {
      for (const run of sarif.runs) {
        run.properties = run.properties || {};
        run.properties.metricResults = run.properties.metricResults || [];
        for (const metric of run.properties.metricResults) {
          // Baseline is inserted when matching rule has tag lines-of-code
          if (metric.rule && metric.rule.toolComponent) {
            const matchingRule =
              run.tool.extensions[metric.rule.toolComponent.index].rules[
                metric.rule.index
              ];
            if (matchingRule.properties.tags?.includes("lines-of-code")) {
              metric.baseline = lineCounts[language];
            }
          }
        }
      }
    }

    fs.writeFileSync(sarifFile, JSON.stringify(sarif));
  }
}

function printLinesOfCodeSummary(
  logger: Logger,
  language: Language,
  lineCounts: Partial<Record<Language, number>>
) {
  if (language in lineCounts) {
    logger.info(
      `Counted a baseline of ${lineCounts[language]} lines of code for ${language}.`
    );
  }
}<|MERGE_RESOLUTION|>--- conflicted
+++ resolved
@@ -261,7 +261,8 @@
         const analysisSummary = await runInterpretResults(
           language,
           undefined,
-          sarifFile
+          sarifFile,
+          config.debugMode
         );
         statusReport[`interpret_results_${language}_duration_ms`] =
           new Date().getTime() - startTimeInterpretResults;
@@ -335,7 +336,8 @@
         const analysisSummary = await runInterpretResults(
           language,
           querySuitePaths,
-          sarifFile
+          sarifFile,
+          config.debugMode
         );
         if (!cliCanCountBaseline) {
           await injectLinesOfCode(sarifFile, language, locPromise);
@@ -345,27 +347,7 @@
         logger.endGroup();
         logger.info(analysisSummary);
       }
-<<<<<<< HEAD
-      if (!cliCanCountBaseline || debugMode) {
-=======
-      logger.endGroup();
-      logger.startGroup(`Interpreting results for ${language}`);
-      const startTimeInterpretResults = new Date().getTime();
-      const sarifFile = path.join(sarifFolder, `${language}.sarif`);
-      const analysisSummary = await runInterpretResults(
-        language,
-        querySuitePaths,
-        sarifFile,
-        config.debugMode
-      );
-      if (!cliCanCountBaseline)
-        await injectLinesOfCode(sarifFile, language, locPromise);
-      statusReport[`interpret_results_${language}_duration_ms`] =
-        new Date().getTime() - startTimeInterpretResults;
-      logger.endGroup();
-      logger.info(analysisSummary);
-      if (!cliCanCountBaseline || countLocDebugMode)
->>>>>>> d8c9c723
+      if (!cliCanCountBaseline || countLocDebugMode) {
         printLinesOfCodeSummary(logger, language, await locPromise);
       }
       if (cliCanCountBaseline) {
@@ -388,14 +370,9 @@
 
   async function runInterpretResults(
     language: Language,
-<<<<<<< HEAD
     queries: string[] | undefined,
-    sarifFile: string
-=======
-    queries: string[],
     sarifFile: string,
     enableDebugLogging: boolean
->>>>>>> d8c9c723
   ): Promise<string> {
     const databasePath = util.getCodeQLDatabasePath(config, language);
     return await codeql.databaseInterpretResults(
