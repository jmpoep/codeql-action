import * as fs from "fs";
import * as fsPromises from "fs/promises";
import * as os from "os";
import * as path from "path";

import * as core from "@actions/core";
import * as exec from "@actions/exec/lib/exec";
import * as io from "@actions/io";
<<<<<<< HEAD
import checkDiskSpace from "check-disk-space";
=======
import * as del from "del";
>>>>>>> e1c8976a
import getFolderSize from "get-folder-size";
import * as yaml from "js-yaml";
import * as semver from "semver";

import * as apiCompatibility from "./api-compatibility.json";
import type { CodeQL, VersionInfo } from "./codeql";
import type { Config, Pack } from "./config-utils";
import { EnvVar } from "./environment";
import { Language } from "./languages";
import { Logger } from "./logging";

/**
 * Specifies bundle versions that are known to be broken
 * and will not be used if found in the toolcache.
 */
const BROKEN_VERSIONS = ["0.0.0-20211207"];

/**
 * The URL for github.com.
 */
export const GITHUB_DOTCOM_URL = "https://github.com";

/**
 * Default name of the debugging artifact.
 */
export const DEFAULT_DEBUG_ARTIFACT_NAME = "debug-artifacts";

/**
 * Default name of the database in the debugging artifact.
 */
export const DEFAULT_DEBUG_DATABASE_NAME = "db";

/**
 * The default fraction of the total RAM above 8 GB that should be reserved for the system.
 */
const DEFAULT_RESERVED_RAM_SCALING_FACTOR = 0.05;

/**
 * The minimum amount of memory imposed by a cgroup limit that we will consider. Memory limits below
 * this amount are ignored.
 */
const MINIMUM_CGROUP_MEMORY_LIMIT_BYTES = 1024 * 1024;

export interface SarifFile {
  version?: string | null;
  runs: SarifRun[];
}

export interface SarifRun {
  tool?: {
    driver?: {
      guid?: string;
      name?: string;
      fullName?: string;
      semanticVersion?: string;
      version?: string;
    };
  };
  automationDetails?: {
    id?: string;
  };
  artifacts?: string[];
  invocations?: SarifInvocation[];
  results?: SarifResult[];
}

export interface SarifInvocation {
  toolExecutionNotifications?: SarifNotification[];
}

export interface SarifResult {
  ruleId?: string;
  rule?: {
    id?: string;
  };
  message?: {
    text?: string;
  };
  locations: Array<{
    physicalLocation: {
      artifactLocation: {
        uri: string;
      };
      region?: {
        startLine?: number;
      };
    };
  }>;
  relatedLocations?: Array<{
    physicalLocation: {
      artifactLocation: {
        uri: string;
      };
      region?: {
        startLine?: number;
      };
    };
  }>;
  partialFingerprints: {
    primaryLocationLineHash?: string;
  };
}

export interface SarifNotification {
  locations?: SarifLocation[];
}

export interface SarifLocation {
  physicalLocation?: {
    artifactLocation?: {
      uri?: string;
    };
  };
}

/**
 * Get the extra options for the codeql commands.
 */
export function getExtraOptionsEnvParam(): object {
  const varName = "CODEQL_ACTION_EXTRA_OPTIONS";
  const raw = process.env[varName];
  if (raw === undefined || raw.length === 0) {
    return {};
  }
  try {
    return yaml.load(raw) as object;
  } catch (unwrappedError) {
    const error = wrapError(unwrappedError);
    throw new ConfigurationError(
      `${varName} environment variable is set, but does not contain valid JSON: ${error.message}`,
    );
  }
}

/**
 * Get the array of all the tool names contained in the given sarif contents.
 *
 * Returns an array of unique string tool names.
 */
export function getToolNames(sarif: SarifFile): string[] {
  const toolNames = {};

  for (const run of sarif.runs || []) {
    const tool = run.tool || {};
    const driver = tool.driver || {};
    if (typeof driver.name === "string" && driver.name.length > 0) {
      toolNames[driver.name] = true;
    }
  }

  return Object.keys(toolNames);
}

// Creates a random temporary directory, runs the given body, and then deletes the directory.
// Mostly intended for use within tests.
export async function withTmpDir<T>(
  body: (tmpDir: string) => Promise<T>,
): Promise<T> {
  const tmpDir = fs.mkdtempSync(path.join(os.tmpdir(), "codeql-action-"));
  const result = await body(tmpDir);
  await fs.promises.rm(tmpDir, { force: true, recursive: true });
  return result;
}

/**
 * Gets an OS-specific amount of memory (in MB) to reserve for OS processes
 * when the user doesn't explicitly specify a memory setting.
 * This is a heuristic to avoid OOM errors (exit code 137 / SIGKILL)
 * from committing too much of the available memory to CodeQL.
 * @returns number
 */
function getSystemReservedMemoryMegaBytes(
  totalMemoryMegaBytes: number,
  platform: string,
): number {
  // Windows needs more memory for OS processes.
  const fixedAmount = 1024 * (platform === "win32" ? 1.5 : 1);

  // Reserve an additional percentage of the amount of memory above 8 GB, since the amount used by
  // the kernel for page tables scales with the size of physical memory.
  const scaledAmount =
    getReservedRamScaleFactor() * Math.max(totalMemoryMegaBytes - 8 * 1024, 0);
  return fixedAmount + scaledAmount;
}

function getReservedRamScaleFactor(): number {
  const envVar = Number.parseInt(
    process.env[EnvVar.SCALING_RESERVED_RAM_PERCENTAGE] || "",
    10,
  );
  if (envVar < 0 || envVar > 100 || Number.isNaN(envVar)) {
    return DEFAULT_RESERVED_RAM_SCALING_FACTOR;
  }
  return envVar / 100;
}

/**
 * Get the value of the codeql `--ram` flag as configured by the `ram` input.
 * If no value was specified, the total available memory will be used minus a
 * threshold reserved for the OS.
 *
 * @returns {number} the amount of RAM to use, in megabytes
 */
export function getMemoryFlagValueForPlatform(
  userInput: string | undefined,
  totalMemoryBytes: number,
  platform: string,
): number {
  let memoryToUseMegaBytes: number;
  if (userInput) {
    memoryToUseMegaBytes = Number(userInput);
    if (Number.isNaN(memoryToUseMegaBytes) || memoryToUseMegaBytes <= 0) {
      throw new ConfigurationError(
        `Invalid RAM setting "${userInput}", specified.`,
      );
    }
  } else {
    const totalMemoryMegaBytes = totalMemoryBytes / (1024 * 1024);
    const reservedMemoryMegaBytes = getSystemReservedMemoryMegaBytes(
      totalMemoryMegaBytes,
      platform,
    );
    memoryToUseMegaBytes = totalMemoryMegaBytes - reservedMemoryMegaBytes;
  }
  return Math.floor(memoryToUseMegaBytes);
}

/**
 * Get the total amount of memory available to the Action, taking into account constraints imposed
 * by cgroups on Linux.
 */
function getTotalMemoryBytes(logger: Logger): number {
  const limits = [os.totalmem()];
  if (os.platform() === "linux") {
    limits.push(
      ...[
        "/sys/fs/cgroup/memory/memory.limit_in_bytes",
        "/sys/fs/cgroup/memory.max",
      ]
        .map((file) => getCgroupMemoryLimitBytes(file, logger))
        .filter((limit) => limit !== undefined)
        .map((limit) => limit),
    );
  }
  const limit = Math.min(...limits);
  logger.debug(
    `While resolving RAM, determined that the total memory available to the Action is ${
      limit / (1024 * 1024)
    } MiB.`,
  );
  return limit;
}

/**
 * Gets the number of bytes of available memory specified by the cgroup limit file at the given path.
 *
 * May be greater than the total memory reported by the operating system if there is no cgroup limit.
 */
function getCgroupMemoryLimitBytes(
  limitFile: string,
  logger: Logger,
): number | undefined {
  if (!fs.existsSync(limitFile)) {
    logger.debug(
      `While resolving RAM, did not find a cgroup memory limit at ${limitFile}.`,
    );
    return undefined;
  }

  const limit = Number(fs.readFileSync(limitFile, "utf8"));

  if (!Number.isInteger(limit)) {
    logger.debug(
      `While resolving RAM, ignored the file ${limitFile} that may contain a cgroup memory limit ` +
        "as this file did not contain an integer.",
    );
    return undefined;
  }

  const displayLimit = `${Math.floor(limit / (1024 * 1024))} MiB`;
  if (limit > os.totalmem()) {
    logger.debug(
      `While resolving RAM, ignored the file ${limitFile} that may contain a cgroup memory limit as ` +
        `its contents ${displayLimit} were greater than the total amount of system memory.`,
    );
    return undefined;
  }

  if (limit < MINIMUM_CGROUP_MEMORY_LIMIT_BYTES) {
    logger.info(
      `While resolving RAM, ignored a cgroup limit of ${displayLimit} in ${limitFile} as it was below ${
        MINIMUM_CGROUP_MEMORY_LIMIT_BYTES / (1024 * 1024)
      } MiB.`,
    );
    return undefined;
  }

  logger.info(
    `While resolving RAM, found a cgroup limit of ${displayLimit} in ${limitFile}.`,
  );
  return limit;
}

/**
 * Get the value of the codeql `--ram` flag as configured by the `ram` input.
 * If no value was specified, the total available memory will be used minus a
 * threshold reserved for the OS.
 *
 * @returns {number} the amount of RAM to use, in megabytes
 */
export function getMemoryFlagValue(
  userInput: string | undefined,
  logger: Logger,
): number {
  return getMemoryFlagValueForPlatform(
    userInput,
    getTotalMemoryBytes(logger),
    process.platform,
  );
}

/**
 * Get the codeql `--ram` flag as configured by the `ram` input. If no value was
 * specified, the total available memory will be used minus a threshold
 * reserved for the OS.
 *
 * @returns string
 */
export function getMemoryFlag(
  userInput: string | undefined,
  logger: Logger,
): string {
  const megabytes = getMemoryFlagValue(userInput, logger);
  return `--ram=${megabytes}`;
}

/**
 * Get the codeql flag to specify whether to add code snippets to the sarif file.
 *
 * @returns string
 */
export function getAddSnippetsFlag(
  userInput: string | boolean | undefined,
): string {
  if (typeof userInput === "string") {
    // have to process specifically because any non-empty string is truthy
    userInput = userInput.toLowerCase() === "true";
  }
  return userInput ? "--sarif-add-snippets" : "--no-sarif-add-snippets";
}

/**
 * Get the value of the codeql `--threads` flag specified for the `threads`
 * input. If no value was specified, all available threads will be used.
 *
 * The value will be capped to the number of available CPUs.
 *
 * @returns {number}
 */
export function getThreadsFlagValue(
  userInput: string | undefined,
  logger: Logger,
): number {
  let numThreads: number;
  const maxThreadsCandidates = [os.cpus().length];
  if (os.platform() === "linux") {
    maxThreadsCandidates.push(
      ...["/sys/fs/cgroup/cpuset.cpus.effective", "/sys/fs/cgroup/cpuset.cpus"]
        .map((file) => getCgroupCpuCountFromCpus(file, logger))
        .filter((count) => count !== undefined && count > 0)
        .map((count) => count as number),
    );
    maxThreadsCandidates.push(
      ...["/sys/fs/cgroup/cpu.max"]
        .map((file) => getCgroupCpuCountFromCpuMax(file, logger))
        .filter((count) => count !== undefined && count > 0)
        .map((count) => count as number),
    );
  }
  const maxThreads = Math.min(...maxThreadsCandidates);
  if (userInput) {
    numThreads = Number(userInput);
    if (Number.isNaN(numThreads)) {
      throw new ConfigurationError(
        `Invalid threads setting "${userInput}", specified.`,
      );
    }
    if (numThreads > maxThreads) {
      logger.info(
        `Clamping desired number of threads (${numThreads}) to max available (${maxThreads}).`,
      );
      numThreads = maxThreads;
    }
    const minThreads = -maxThreads;
    if (numThreads < minThreads) {
      logger.info(
        `Clamping desired number of free threads (${numThreads}) to max available (${minThreads}).`,
      );
      numThreads = minThreads;
    }
  } else {
    // Default to using all threads
    numThreads = maxThreads;
  }
  return numThreads;
}

/**
 * Gets the number of available cores specified by the cgroup cpu.max file at the given path.
 * Format of file: two values, the limit and the duration (period). If the limit is "max" then
 * we return undefined and do not use this file to determine CPU limits.
 */
function getCgroupCpuCountFromCpuMax(
  cpuMaxFile: string,
  logger: Logger,
): number | undefined {
  if (!fs.existsSync(cpuMaxFile)) {
    logger.debug(
      `While resolving threads, did not find a cgroup CPU file at ${cpuMaxFile}.`,
    );
    return undefined;
  }

  const cpuMaxString = fs.readFileSync(cpuMaxFile, "utf-8");
  const cpuMaxStringSplit = cpuMaxString.split(" ");
  if (cpuMaxStringSplit.length !== 2) {
    logger.debug(
      `While resolving threads, did not use cgroup CPU file at ${cpuMaxFile} because it contained ${cpuMaxStringSplit.length} value(s) rather than the two expected.`,
    );
    return undefined;
  }
  const cpuLimit = cpuMaxStringSplit[0];
  if (cpuLimit === "max") {
    return undefined;
  }
  const duration = cpuMaxStringSplit[1];
  const cpuCount = Math.floor(parseInt(cpuLimit) / parseInt(duration));

  logger.info(
    `While resolving threads, found a cgroup CPU file with ${cpuCount} CPUs in ${cpuMaxFile}.`,
  );

  return cpuCount;
}

/**
 * Gets the number of available cores listed in the cgroup cpuset.cpus file at the given path.
 */
export function getCgroupCpuCountFromCpus(
  cpusFile: string,
  logger: Logger,
): number | undefined {
  if (!fs.existsSync(cpusFile)) {
    logger.debug(
      `While resolving threads, did not find a cgroup CPUs file at ${cpusFile}.`,
    );
    return undefined;
  }

  let cpuCount = 0;
  // Comma-separated numbers and ranges, for eg. 0-1,3
  const cpusString = fs.readFileSync(cpusFile, "utf-8").trim();
  if (cpusString.length === 0) {
    return undefined;
  }
  for (const token of cpusString.split(",")) {
    if (!token.includes("-")) {
      // Not a range
      ++cpuCount;
    } else {
      const cpuStartIndex = parseInt(token.split("-")[0]);
      const cpuEndIndex = parseInt(token.split("-")[1]);
      cpuCount += cpuEndIndex - cpuStartIndex + 1;
    }
  }

  logger.info(
    `While resolving threads, found a cgroup CPUs file with ${cpuCount} CPUs in ${cpusFile}.`,
  );

  return cpuCount;
}

/**
 * Get the codeql `--threads` flag specified for the `threads` input.
 * If no value was specified, all available threads will be used.
 *
 * The value will be capped to the number of available CPUs.
 *
 * @returns string
 */
export function getThreadsFlag(
  userInput: string | undefined,
  logger: Logger,
): string {
  return `--threads=${getThreadsFlagValue(userInput, logger)}`;
}

/**
 * Get the path where the CodeQL database for the given language lives.
 */
export function getCodeQLDatabasePath(config: Config, language: Language) {
  return path.resolve(config.dbLocation, language);
}

/**
 * Get the path where the generated query suite for the given language lives.
 */
export function getGeneratedSuitePath(config: Config, language: Language) {
  return path.resolve(
    config.dbLocation,
    language,
    "temp",
    "config-queries.qls",
  );
}

/**
 * Parses user input of a github.com or GHES URL to a canonical form.
 * Removes any API prefix or suffix if one is present.
 */
export function parseGitHubUrl(inputUrl: string): string {
  const originalUrl = inputUrl;
  if (inputUrl.indexOf("://") === -1) {
    inputUrl = `https://${inputUrl}`;
  }
  if (!inputUrl.startsWith("http://") && !inputUrl.startsWith("https://")) {
    throw new ConfigurationError(`"${originalUrl}" is not a http or https URL`);
  }

  let url: URL;
  try {
    url = new URL(inputUrl);
  } catch {
    throw new ConfigurationError(`"${originalUrl}" is not a valid URL`);
  }

  // If we detect this is trying to be to github.com
  // then return with a fixed canonical URL.
  if (url.hostname === "github.com" || url.hostname === "api.github.com") {
    return GITHUB_DOTCOM_URL;
  }

  // Remove the API prefix if it's present
  if (url.pathname.indexOf("/api/v3") !== -1) {
    url.pathname = url.pathname.substring(0, url.pathname.indexOf("/api/v3"));
  }
  // Also consider subdomain isolation on GHES
  if (url.hostname.startsWith("api.")) {
    url.hostname = url.hostname.substring(4);
  }

  // Normalise path to having a trailing slash for consistency
  if (!url.pathname.endsWith("/")) {
    url.pathname = `${url.pathname}/`;
  }

  return url.toString();
}

const CODEQL_ACTION_WARNED_ABOUT_VERSION_ENV_VAR =
  "CODEQL_ACTION_WARNED_ABOUT_VERSION";

let hasBeenWarnedAboutVersion = false;

export enum GitHubVariant {
  DOTCOM,
  GHES,
  GHE_DOTCOM,
}
export type GitHubVersion =
  | { type: GitHubVariant.DOTCOM }
  | { type: GitHubVariant.GHE_DOTCOM }
  | { type: GitHubVariant.GHES; version: string };

export function checkGitHubVersionInRange(
  version: GitHubVersion,
  logger: Logger,
) {
  if (hasBeenWarnedAboutVersion || version.type !== GitHubVariant.GHES) {
    return;
  }

  const disallowedAPIVersionReason = apiVersionInRange(
    version.version,
    apiCompatibility.minimumVersion,
    apiCompatibility.maximumVersion,
  );

  if (
    disallowedAPIVersionReason === DisallowedAPIVersionReason.ACTION_TOO_OLD
  ) {
    logger.warning(
      `The CodeQL Action version you are using is too old to be compatible with GitHub Enterprise ${version.version}. If you experience issues, please upgrade to a more recent version of the CodeQL Action.`,
    );
  }
  if (
    disallowedAPIVersionReason === DisallowedAPIVersionReason.ACTION_TOO_NEW
  ) {
    logger.warning(
      `GitHub Enterprise ${version.version} is too old to be compatible with this version of the CodeQL Action. If you experience issues, please upgrade to a more recent version of GitHub Enterprise or use an older version of the CodeQL Action.`,
    );
  }
  hasBeenWarnedAboutVersion = true;
  core.exportVariable(CODEQL_ACTION_WARNED_ABOUT_VERSION_ENV_VAR, true);
}

export enum DisallowedAPIVersionReason {
  ACTION_TOO_OLD,
  ACTION_TOO_NEW,
}

export function apiVersionInRange(
  version: string,
  minimumVersion: string,
  maximumVersion: string,
): DisallowedAPIVersionReason | undefined {
  if (!semver.satisfies(version, `>=${minimumVersion}`)) {
    return DisallowedAPIVersionReason.ACTION_TOO_NEW;
  }
  if (!semver.satisfies(version, `<=${maximumVersion}`)) {
    return DisallowedAPIVersionReason.ACTION_TOO_OLD;
  }
  return undefined;
}

/**
 * This error is used to indicate a runtime failure of an exhaustivity check enforced at compile time.
 */
class ExhaustivityCheckingError extends Error {
  constructor(public expectedExhaustiveValue: never) {
    super("Internal error: exhaustivity checking failure");
  }
}

/**
 * Used to perform compile-time exhaustivity checking on a value.  This function will not be executed at runtime unless
 * the type system has been subverted.
 */
export function assertNever(value: never): never {
  throw new ExhaustivityCheckingError(value);
}

/**
 * Set some initial environment variables that we can set even without
 * knowing what version of CodeQL we're running.
 */
export function initializeEnvironment(version: string) {
  core.exportVariable(EnvVar.FEATURE_MULTI_LANGUAGE, "false");
  core.exportVariable(EnvVar.FEATURE_SANDWICH, "false");
  core.exportVariable(EnvVar.FEATURE_SARIF_COMBINE, "true");
  core.exportVariable(EnvVar.FEATURE_WILL_UPLOAD, "true");
  core.exportVariable(EnvVar.VERSION, version);
}

/**
 * Get an environment parameter, but throw an error if it is not set.
 */
export function getRequiredEnvParam(paramName: string): string {
  const value = process.env[paramName];
  if (value === undefined || value.length === 0) {
    throw new Error(`${paramName} environment variable must be set`);
  }
  return value;
}

/**
 * Get an environment variable, but return `undefined` if it is not set or empty.
 */
export function getOptionalEnvVar(paramName: string): string | undefined {
  const value = process.env[paramName];
  if (value?.trim().length === 0) {
    return undefined;
  }
  return value;
}

export class HTTPError extends Error {
  public status: number;

  constructor(message: string, status: number) {
    super(message);
    this.status = status;
  }
}

/**
 * An Error class that indicates an error that occurred due to
 * a misconfiguration of the action or the CodeQL CLI.
 */
export class ConfigurationError extends Error {
  constructor(message: string) {
    super(message);
  }
}

export function asHTTPError(arg: any): HTTPError | undefined {
  if (
    typeof arg !== "object" ||
    arg === null ||
    typeof arg.message !== "string"
  ) {
    return undefined;
  }
  if (Number.isInteger(arg.status)) {
    return new HTTPError(arg.message as string, arg.status as number);
  }
  // See https://github.com/actions/toolkit/blob/acb230b99a46ed33a3f04a758cd68b47b9a82908/packages/tool-cache/src/tool-cache.ts#L19
  if (Number.isInteger(arg.httpStatusCode)) {
    return new HTTPError(arg.message as string, arg.httpStatusCode as number);
  }
  return undefined;
}

let cachedCodeQlVersion: undefined | VersionInfo = undefined;

export function cacheCodeQlVersion(version: VersionInfo): void {
  if (cachedCodeQlVersion !== undefined) {
    throw new Error("cacheCodeQlVersion() should be called only once");
  }
  cachedCodeQlVersion = version;
}

export function getCachedCodeQlVersion(): undefined | VersionInfo {
  return cachedCodeQlVersion;
}

export async function codeQlVersionAtLeast(
  codeql: CodeQL,
  requiredVersion: string,
): Promise<boolean> {
  return semver.gte((await codeql.getVersion()).version, requiredVersion);
}

// Create a bundle for the given DB, if it doesn't already exist
export async function bundleDb(
  config: Config,
  language: Language,
  codeql: CodeQL,
  dbName: string,
) {
  const databasePath = getCodeQLDatabasePath(config, language);
  const databaseBundlePath = path.resolve(config.dbLocation, `${dbName}.zip`);
  // For a tiny bit of added safety, delete the file if it exists.
  // The file is probably from an earlier call to this function, either
  // as part of this action step or a previous one, but it could also be
  // from somewhere else or someone trying to make the action upload a
  // non-database file.
  if (fs.existsSync(databaseBundlePath)) {
    await fs.promises.rm(databaseBundlePath, { force: true });
  }
  await codeql.databaseBundle(databasePath, databaseBundlePath, dbName);
  return databaseBundlePath;
}

/**
 * @param milliseconds time to delay
 * @param opts options
 * @param opts.allowProcessExit if true, the timer will not prevent the process from exiting
 */
export async function delay(
  milliseconds: number,
  opts?: { allowProcessExit: boolean },
) {
  const { allowProcessExit } = opts || {};
  return new Promise((resolve) => {
    const timer = setTimeout(resolve, milliseconds);
    if (allowProcessExit) {
      // Immediately `unref` the timer such that it only prevents the process from exiting if the
      // surrounding promise is being awaited.
      timer.unref();
    }
  });
}

export function isGoodVersion(versionSpec: string) {
  return !BROKEN_VERSIONS.includes(versionSpec);
}

/**
 * Returns whether we are in test mode. This is used by CodeQL Action PR checks.
 *
 * In test mode, we skip several uploads (SARIF results, status reports, DBs, ...).
 */
export function isInTestMode(): boolean {
  return process.env[EnvVar.TEST_MODE] === "true";
}

/**
 * Returns whether we specifically want to skip uploading SARIF files.
 */
export function shouldSkipSarifUpload(): boolean {
  return isInTestMode() || process.env[EnvVar.SKIP_SARIF_UPLOAD] === "true";
}

/**
 * Get the testing environment.
 *
 * This is set if the CodeQL Action is running in a non-production environment.
 */
export function getTestingEnvironment(): string | undefined {
  const testingEnvironment = process.env[EnvVar.TESTING_ENVIRONMENT] || "";
  if (testingEnvironment === "") {
    return undefined;
  }
  return testingEnvironment;
}

/**
 * Returns whether the path in the argument represents an existing directory.
 */
export function doesDirectoryExist(dirPath: string): boolean {
  try {
    const stats = fs.lstatSync(dirPath);
    return stats.isDirectory();
  } catch {
    return false;
  }
}

/**
 * Returns a recursive list of files in a given directory.
 */
export function listFolder(dir: string): string[] {
  if (!doesDirectoryExist(dir)) {
    return [];
  }
  const entries = fs.readdirSync(dir, { withFileTypes: true });
  let files: string[] = [];
  for (const entry of entries) {
    if (entry.isFile()) {
      files.push(path.resolve(dir, entry.name));
    } else if (entry.isDirectory()) {
      files = files.concat(listFolder(path.resolve(dir, entry.name)));
    }
  }
  return files;
}

/**
 * Get the size a folder in bytes. This will log any filesystem errors
 * as a warning and then return undefined.
 *
 * @param cacheDir A directory to get the size of.
 * @param logger A logger to log any errors to.
 * @param quiet A value indicating whether to suppress warnings for errors (default: false).
 *              Ignored if the log level is `debug`.
 * @returns The size in bytes of the folder, or undefined if errors occurred.
 */
export async function tryGetFolderBytes(
  cacheDir: string,
  logger: Logger,
  quiet: boolean = false,
): Promise<number | undefined> {
  try {
    // tolerate some errors since we're only estimating the size
    return await getFolderSize.loose(cacheDir);
  } catch (e) {
    if (!quiet || logger.isDebug()) {
      logger.warning(
        `Encountered an error while getting size of '${cacheDir}': ${e}`,
      );
    }
    return undefined;
  }
}

let hadTimeout = false;

/**
 * Run a promise for a given amount of time, and if it doesn't resolve within
 * that time, call the provided callback and then return undefined. Due to the
 * limitation outlined below, using this helper function is not recommended
 * unless there is no other option for adding a timeout (e.g. the code that
 * would need the timeout added is an external library).
 *
 * Important: This does NOT cancel the original promise, so that promise will
 * continue in the background even after the timeout has expired. If the
 * original promise hangs, then this will prevent the process terminating.
 * If a timeout has occurred then the global hadTimeout variable will get set
 * to true, and the caller is responsible for forcing the process to exit
 * if this is the case by calling the `checkForTimeout` function at the end
 * of execution.
 *
 * @param timeoutMs The timeout in milliseconds.
 * @param promise The promise to run.
 * @param onTimeout A callback to call if the promise times out.
 * @returns The result of the promise, or undefined if the promise times out.
 */
export async function waitForResultWithTimeLimit<T>(
  timeoutMs: number,
  promise: Promise<T>,
  onTimeout: () => void,
): Promise<T | undefined> {
  let finished = false;
  const mainTask = async () => {
    const result = await promise;
    finished = true;
    return result;
  };
  const timeoutTask = async () => {
    await delay(timeoutMs, { allowProcessExit: true });
    if (!finished) {
      // Workaround: While the promise racing below will allow the main code
      // to continue, the process won't normally exit until the asynchronous
      // task in the background has finished. We set this variable to force
      // an exit at the end of our code when `checkForTimeout` is called.
      hadTimeout = true;
      onTimeout();
    }
    return undefined;
  };
  return await Promise.race([mainTask(), timeoutTask()]);
}

/**
 * Check if the global hadTimeout variable has been set, and if so then
 * exit the process to ensure any background tasks that are still running
 * are killed. This should be called at the end of execution if the
 * `waitForResultWithTimeLimit` function has been used.
 */
export async function checkForTimeout() {
  if (hadTimeout === true) {
    core.info(
      "A timeout occurred, force exiting the process after 30 seconds to prevent hanging.",
    );
    await delay(30_000, { allowProcessExit: true });
    process.exit();
  }
}

/**
 * This function implements a heuristic to determine whether the
 * runner we are on is hosted by GitHub. It does this by checking
 * the name of the runner against the list of known GitHub-hosted
 * runner names. It also checks for the presence of a toolcache
 * directory with the name hostedtoolcache which is present on
 * GitHub-hosted runners.
 *
 * @returns true iff the runner is hosted by GitHub
 */
export function isHostedRunner() {
  return (
    // Name of the runner on hosted Windows runners
    process.env["RUNNER_NAME"]?.includes("Hosted Agent") ||
    // Name of the runner on hosted POSIX runners
    process.env["RUNNER_NAME"]?.includes("GitHub Actions") ||
    // Segment of the path to the tool cache on all hosted runners
    process.env["RUNNER_TOOL_CACHE"]?.includes("hostedtoolcache")
  );
}

export function parseMatrixInput(
  matrixInput: string | undefined,
): { [key: string]: string } | undefined {
  if (matrixInput === undefined || matrixInput === "null") {
    return undefined;
  }
  return JSON.parse(matrixInput) as { [key: string]: string };
}

function removeDuplicateLocations(locations: SarifLocation[]): SarifLocation[] {
  const newJsonLocations = new Set<string>();
  return locations.filter((location) => {
    const jsonLocation = JSON.stringify(location);
    if (!newJsonLocations.has(jsonLocation)) {
      newJsonLocations.add(jsonLocation);
      return true;
    }
    return false;
  });
}

export function fixInvalidNotifications(
  sarif: SarifFile,
  logger: Logger,
): SarifFile {
  if (!Array.isArray(sarif.runs)) {
    return sarif;
  }

  // Ensure that the array of locations for each SARIF notification contains unique locations.
  // This is a workaround for a bug in the CodeQL CLI that causes duplicate locations to be
  // emitted in some cases.
  let numDuplicateLocationsRemoved = 0;

  const newSarif = {
    ...sarif,
    runs: sarif.runs.map((run) => {
      if (
        run.tool?.driver?.name !== "CodeQL" ||
        !Array.isArray(run.invocations)
      ) {
        return run;
      }
      return {
        ...run,
        invocations: run.invocations.map((invocation) => {
          if (!Array.isArray(invocation.toolExecutionNotifications)) {
            return invocation;
          }
          return {
            ...invocation,
            toolExecutionNotifications:
              invocation.toolExecutionNotifications.map((notification) => {
                if (!Array.isArray(notification.locations)) {
                  return notification;
                }
                const newLocations = removeDuplicateLocations(
                  notification.locations,
                );
                numDuplicateLocationsRemoved +=
                  notification.locations.length - newLocations.length;
                return {
                  ...notification,
                  locations: newLocations,
                };
              }),
          };
        }),
      };
    }),
  };

  if (numDuplicateLocationsRemoved > 0) {
    logger.info(
      `Removed ${numDuplicateLocationsRemoved} duplicate locations from SARIF notification ` +
        "objects.",
    );
  } else {
    logger.debug("No duplicate locations found in SARIF notification objects.");
  }
  return newSarif;
}

/**
 * Removes duplicates from the sarif file.
 *
 * When `CODEQL_ACTION_DISABLE_DUPLICATE_LOCATION_FIX` is set to true, this will
 * simply rename the input file to the output file. Otherwise, it will parse the
 * input file as JSON, remove duplicate locations from the SARIF notification
 * objects, and write the result to the output file.
 *
 * For context, see documentation of:
 * `CODEQL_ACTION_DISABLE_DUPLICATE_LOCATION_FIX`. */
export function fixInvalidNotificationsInFile(
  inputPath: string,
  outputPath: string,
  logger: Logger,
): void {
  if (process.env[EnvVar.DISABLE_DUPLICATE_LOCATION_FIX] === "true") {
    logger.info(
      "SARIF notification object duplicate location fix disabled by the " +
        `${EnvVar.DISABLE_DUPLICATE_LOCATION_FIX} environment variable.`,
    );
    fs.renameSync(inputPath, outputPath);
  } else {
    let sarif = JSON.parse(fs.readFileSync(inputPath, "utf8")) as SarifFile;
    sarif = fixInvalidNotifications(sarif, logger);
    fs.writeFileSync(outputPath, JSON.stringify(sarif));
  }
}

export function wrapError(error: unknown): Error {
  return error instanceof Error ? error : new Error(String(error));
}

/**
 * Returns an appropriate message for the error.
 *
 * If the error is an `Error` instance, this returns the error message without
 * an `Error: ` prefix.
 */
export function getErrorMessage(error: unknown): string {
  return error instanceof Error ? error.message : String(error);
}

export function prettyPrintPack(pack: Pack) {
  return `${pack.name}${pack.version ? `@${pack.version}` : ""}${
    pack.path ? `:${pack.path}` : ""
  }`;
}

export interface DiskUsage {
  numAvailableBytes: number;
  numTotalBytes: number;
}

export async function checkDiskUsage(
  logger: Logger,
): Promise<DiskUsage | undefined> {
  try {
    const diskUsage = await fsPromises.statfs(
      getRequiredEnvParam("GITHUB_WORKSPACE"),
    );

    const blockSizeInBytes = diskUsage.bsize;
    const numBlocksPerMb = (1024 * 1024) / blockSizeInBytes;
    const numBlocksPerGb = (1024 * 1024 * 1024) / blockSizeInBytes;
    if (diskUsage.bavail < 2 * numBlocksPerGb) {
      const message =
        "The Actions runner is running low on disk space " +
        `(${(diskUsage.bavail / numBlocksPerMb).toPrecision(4)} MB available).`;
      if (process.env[EnvVar.HAS_WARNED_ABOUT_DISK_SPACE] !== "true") {
        logger.warning(message);
      } else {
        logger.debug(message);
      }
      core.exportVariable(EnvVar.HAS_WARNED_ABOUT_DISK_SPACE, "true");
    }
    return {
      numAvailableBytes: diskUsage.bavail * blockSizeInBytes,
      numTotalBytes: diskUsage.blocks * blockSizeInBytes,
    };
  } catch (error) {
    logger.warning(
      `Failed to check available disk space: ${getErrorMessage(error)}`,
    );
    return undefined;
  }
}

/**
 * Prompt the customer to upgrade to CodeQL Action v3, if appropriate.
 *
 * Check whether a customer is running v1 or v2. If they are, and we can determine that the GitHub
 * instance supports v3, then log an error prompting the customer to upgrade to v3.
 */
export function checkActionVersion(
  version: string,
  githubVersion: GitHubVersion,
) {
  if (
    !semver.satisfies(version, ">=3") && // do not log error if the customer is already running v3
    !process.env[EnvVar.LOG_VERSION_DEPRECATION] // do not log error if we have already
  ) {
    // Only error for versions of GHES that are compatible with CodeQL Action version 3.
    //
    // GHES 3.11 shipped without the v3 tag, but it also shipped without this warning message code.
    // Therefore users who are seeing this warning message code have pulled in a new version of the
    // Action, and with it the v3 tag.
    if (
      githubVersion.type === GitHubVariant.DOTCOM ||
      githubVersion.type === GitHubVariant.GHE_DOTCOM ||
      (githubVersion.type === GitHubVariant.GHES &&
        semver.satisfies(
          semver.coerce(githubVersion.version) ?? "0.0.0",
          ">=3.11",
        ))
    ) {
      core.error(
        "CodeQL Action major versions v1 and v2 have been deprecated. " +
          "Please update all occurrences of the CodeQL Action in your workflow files to v3. " +
          "For more information, see " +
          "https://github.blog/changelog/2025-01-10-code-scanning-codeql-action-v2-is-now-deprecated/",
      );
      // set LOG_VERSION_DEPRECATION env var to prevent the warning from being logged multiple times
      core.exportVariable(EnvVar.LOG_VERSION_DEPRECATION, "true");
    }
  }
}

/**
 * This will check whether the given GitHub version satisfies the given range,
 * taking into account that a range like >=3.18 will also match the GHES 3.18
 * pre-release/RC versions.
 *
 * When the given `githubVersion` is not a GHES version, or if the version
 * is invalid, this will return `defaultIfInvalid`.
 */
export function satisfiesGHESVersion(
  ghesVersion: string,
  range: string,
  defaultIfInvalid: boolean,
): boolean {
  const semverVersion = semver.coerce(ghesVersion);
  if (semverVersion === null) {
    return defaultIfInvalid;
  }

  // We always drop the pre-release part of the version, since anything that
  // applies to GHES 3.18.0 should also apply to GHES 3.18.0.pre1.
  semverVersion.prerelease = [];

  return semver.satisfies(semverVersion, range);
}

/**
 * Supported build modes.
 *
 * These specify whether the CodeQL database should be created by tracing a build, and if so, how
 * this build will be invoked.
 */
export enum BuildMode {
  /** The database will be created without building the source root. */
  None = "none",
  /** The database will be created by attempting to automatically build the source root. */
  Autobuild = "autobuild",
  /** The database will be created by building the source root using manually specified build steps. */
  Manual = "manual",
}

export function cloneObject<T>(obj: T): T {
  return JSON.parse(JSON.stringify(obj)) as T;
}

// The first time this function is called, it runs `csrutil status` to determine
// whether System Integrity Protection is enabled; and saves the result in an
// environment variable. Afterwards, simply return the value of the environment
// variable.
export async function checkSipEnablement(
  logger: Logger,
): Promise<boolean | undefined> {
  if (
    process.env[EnvVar.IS_SIP_ENABLED] !== undefined &&
    ["true", "false"].includes(process.env[EnvVar.IS_SIP_ENABLED])
  ) {
    return process.env[EnvVar.IS_SIP_ENABLED] === "true";
  }

  try {
    const sipStatusOutput = await exec.getExecOutput("csrutil status");
    if (sipStatusOutput.exitCode === 0) {
      if (
        sipStatusOutput.stdout.includes(
          "System Integrity Protection status: enabled.",
        )
      ) {
        core.exportVariable(EnvVar.IS_SIP_ENABLED, "true");
        return true;
      }
      if (
        sipStatusOutput.stdout.includes(
          "System Integrity Protection status: disabled.",
        )
      ) {
        core.exportVariable(EnvVar.IS_SIP_ENABLED, "false");
        return false;
      }
    }
    return undefined;
  } catch (e) {
    logger.warning(
      `Failed to determine if System Integrity Protection was enabled: ${e}`,
    );
    return undefined;
  }
}

export async function cleanUpPath(file: string, name: string, logger: Logger) {
  logger.debug(`Cleaning up ${name}.`);
  try {
    await fs.promises.rm(file, {
      force: true,
      recursive: true,
    });
  } catch (e) {
    logger.warning(`Failed to clean up ${name}: ${e}.`);
  }
}

export async function isBinaryAccessible(
  binary: string,
  logger: Logger,
): Promise<boolean> {
  try {
    await io.which(binary, true);
    logger.debug(`Found ${binary}.`);
    return true;
  } catch (e) {
    logger.debug(`Could not find ${binary}: ${e}`);
    return false;
  }
}

export async function asyncFilter<T>(
  array: T[],
  predicate: (value: T) => Promise<boolean>,
): Promise<T[]> {
  const results = await Promise.all(array.map(predicate));
  return array.filter((_, index) => results[index]);
}

export async function asyncSome<T>(
  array: T[],
  predicate: (value: T) => Promise<boolean>,
): Promise<boolean> {
  const results = await Promise.all(array.map(predicate));
  return results.some((result) => result);
}

/**
 * Checks that `value` is neither `undefined` nor `null`.
 * @param value The value to test.
 * @returns Narrows the type of `value` to exclude `undefined` and `null`.
 */
export function isDefined<T>(value: T | null | undefined): value is T {
  return value !== undefined && value !== null;
}

/** Like `Object.keys`, but typed so that the elements of the resulting array have the
 * same type as the keys of the input object. Note that this may not be sound if the input
 * object has been cast to `T` from a subtype of `T` and contains additional keys that
 * are not represented by `keyof T`.
 */
export function unsafeKeysInvariant<T extends Record<string, any>>(
  object: T,
): Array<keyof T> {
  return Object.keys(object) as Array<keyof T>;
}

/** Like `Object.entries`, but typed so that the key elements of the result have the
 * same type as the keys of the input object. Note that this may not be sound if the input
 * object has been cast to `T` from a subtype of `T` and contains additional keys that
 * are not represented by `keyof T`.
 */
export function unsafeEntriesInvariant<T extends Record<string, any>>(
  object: T,
): Array<[keyof T, Exclude<T[keyof T], undefined>]> {
  return Object.entries(object).filter(
    ([_, val]) => val !== undefined,
  ) as Array<[keyof T, Exclude<T[keyof T], undefined>]>;
}<|MERGE_RESOLUTION|>--- conflicted
+++ resolved
@@ -6,11 +6,6 @@
 import * as core from "@actions/core";
 import * as exec from "@actions/exec/lib/exec";
 import * as io from "@actions/io";
-<<<<<<< HEAD
-import checkDiskSpace from "check-disk-space";
-=======
-import * as del from "del";
->>>>>>> e1c8976a
 import getFolderSize from "get-folder-size";
 import * as yaml from "js-yaml";
 import * as semver from "semver";
