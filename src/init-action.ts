import * as fs from "fs";
import * as path from "path";

import * as core from "@actions/core";
import * as io from "@actions/io";
import * as semver from "semver";
import { v4 as uuidV4 } from "uuid";

import {
  FileCmdNotFoundError,
  getActionVersion,
  getFileType,
  getOptionalInput,
  getRequiredInput,
  getTemporaryDirectory,
  persistInputs,
} from "./actions-util";
import { AnalysisKind, getAnalysisKinds } from "./analyses";
import { getGitHubVersion } from "./api-client";
import {
  getDependencyCachingEnabled,
  getTotalCacheSize,
  shouldRestoreCache,
} from "./caching-utils";
import { CodeQL } from "./codeql";
import * as configUtils from "./config-utils";
import {
  DependencyCacheRestoreStatusReport,
  downloadDependencyCaches,
} from "./dependency-caching";
import {
  addDiagnostic,
  flushDiagnostics,
  logUnwrittenDiagnostics,
  makeDiagnostic,
} from "./diagnostics";
import { EnvVar } from "./environment";
import { Feature, Features } from "./feature-flags";
import { loadPropertiesFromApi } from "./feature-flags/properties";
import {
  checkInstallPython311,
  checkPacksForOverlayCompatibility,
  cleanupDatabaseClusterDirectory,
  initCodeQL,
  initConfig,
  runDatabaseInitCluster,
} from "./init";
import { KnownLanguage } from "./languages";
import { getActionsLogger, Logger } from "./logging";
import {
  downloadOverlayBaseDatabaseFromCache,
  OverlayBaseDatabaseDownloadStats,
  OverlayDatabaseMode,
} from "./overlay-database-utils";
import { getRepositoryNwo } from "./repository";
import { ToolsSource } from "./setup-codeql";
import {
  ActionName,
  InitStatusReport,
  InitToolsDownloadFields,
  InitWithConfigStatusReport,
  createInitWithConfigStatusReport,
  createStatusReportBase,
  getActionsStatus,
  sendStatusReport,
} from "./status-report";
import { ZstdAvailability } from "./tar";
import { ToolsDownloadStatusReport } from "./tools-download";
import { ToolsFeature } from "./tools-features";
import { getCombinedTracerConfig } from "./tracer-config";
import {
  checkDiskUsage,
  checkForTimeout,
  checkGitHubVersionInRange,
  codeQlVersionAtLeast,
  DEFAULT_DEBUG_ARTIFACT_NAME,
  DEFAULT_DEBUG_DATABASE_NAME,
  getMemoryFlagValue,
  getRequiredEnvParam,
  getThreadsFlagValue,
  initializeEnvironment,
  isHostedRunner,
  ConfigurationError,
  wrapError,
  checkActionVersion,
  getErrorMessage,
  BuildMode,
} from "./util";
import { validateWorkflow } from "./workflow";

<<<<<<< HEAD
/** Fields of the init status report populated when the tools source is `download`. */
interface InitToolsDownloadFields {
  /** Time taken to download the bundle, in milliseconds. */
  tools_download_duration_ms?: number;
  /**
   * Whether the relevant tools dotcom feature flags have been misconfigured.
   * Only populated if we attempt to determine the default version based on the dotcom feature flags. */
  tools_feature_flags_valid?: boolean;
}

/**
 * Sends a status report indicating that the `init` Action is starting.
 *
 * @param startedAt
 * @param config
 * @param logger
 */
async function sendStartingStatusReport(
  startedAt: Date,
  config: Partial<configUtils.Config> | undefined,
  logger: Logger,
) {
  const statusReportBase = await createStatusReportBase(
    ActionName.Init,
    "starting",
    startedAt,
    config,
    await checkDiskUsage(logger),
    logger,
  );
  if (statusReportBase !== undefined) {
    await sendStatusReport(statusReportBase);
  }
}

=======
>>>>>>> 1bd53ba3
async function sendCompletedStatusReport(
  startedAt: Date,
  config: configUtils.Config | undefined,
  configFile: string | undefined,
  toolsDownloadStatusReport: ToolsDownloadStatusReport | undefined,
  toolsFeatureFlagsValid: boolean | undefined,
  toolsSource: ToolsSource,
  toolsVersion: string,
  overlayBaseDatabaseStats: OverlayBaseDatabaseDownloadStats | undefined,
  dependencyCachingResults: DependencyCacheRestoreStatusReport | undefined,
  logger: Logger,
  error?: Error,
) {
  const statusReportBase = await createStatusReportBase(
    ActionName.Init,
    getActionsStatus(error),
    startedAt,
    config,
    await checkDiskUsage(logger),
    logger,
    error?.message,
    error?.stack,
  );

  if (statusReportBase === undefined) {
    return;
  }

  const workflowLanguages = getOptionalInput("languages");

  const initStatusReport: InitStatusReport = {
    ...statusReportBase,
    tools_input: getOptionalInput("tools") || "",
    tools_resolved_version: toolsVersion,
    tools_source: toolsSource || ToolsSource.Unknown,
    workflow_languages: workflowLanguages || "",
  };

  const initToolsDownloadFields: InitToolsDownloadFields = {};

  if (toolsDownloadStatusReport?.downloadDurationMs !== undefined) {
    initToolsDownloadFields.tools_download_duration_ms =
      toolsDownloadStatusReport.downloadDurationMs;
  }
  if (toolsFeatureFlagsValid !== undefined) {
    initToolsDownloadFields.tools_feature_flags_valid = toolsFeatureFlagsValid;
  }

  if (config !== undefined) {
    // Append fields that are dependent on `config`
    const initWithConfigStatusReport: InitWithConfigStatusReport =
      await createInitWithConfigStatusReport(
        config,
        initStatusReport,
        configFile,
        Math.round(
          await getTotalCacheSize(Object.values(config.trapCaches), logger),
        ),
        overlayBaseDatabaseStats,
        dependencyCachingResults,
      );
    await sendStatusReport({
      ...initWithConfigStatusReport,
      ...initToolsDownloadFields,
    });
  } else {
    await sendStatusReport({ ...initStatusReport, ...initToolsDownloadFields });
  }
}

async function run() {
  const startedAt = new Date();
  const logger = getActionsLogger();
  initializeEnvironment(getActionVersion());

  // Make inputs accessible in the `post` step.
  persistInputs();

  let config: configUtils.Config | undefined;
  let codeql: CodeQL;
  let toolsDownloadStatusReport: ToolsDownloadStatusReport | undefined;
  let toolsFeatureFlagsValid: boolean | undefined;
  let toolsSource: ToolsSource;
  let toolsVersion: string;
  let zstdAvailability: ZstdAvailability | undefined;

  const apiDetails = {
    auth: getRequiredInput("token"),
    externalRepoAuth: getOptionalInput("external-repository-token"),
    url: getRequiredEnvParam("GITHUB_SERVER_URL"),
    apiURL: getRequiredEnvParam("GITHUB_API_URL"),
  };

  const gitHubVersion = await getGitHubVersion();
  checkGitHubVersionInRange(gitHubVersion, logger);
  checkActionVersion(getActionVersion(), gitHubVersion);

  const repositoryNwo = getRepositoryNwo();

  const features = new Features(
    gitHubVersion,
    repositoryNwo,
    getTemporaryDirectory(),
    logger,
  );

  // Fetch the values of known repository properties that affect us.
  const enableRepoProps = await features.getValue(
    Feature.UseRepositoryProperties,
  );
  const repositoryProperties = enableRepoProps
    ? await loadPropertiesFromApi(gitHubVersion, logger, repositoryNwo)
    : {};

  // Create a unique identifier for this run.
  const jobRunUuid = uuidV4();
  logger.info(`Job run UUID is ${jobRunUuid}.`);
  core.exportVariable(EnvVar.JOB_RUN_UUID, jobRunUuid);

  core.exportVariable(EnvVar.INIT_ACTION_HAS_RUN, "true");

  const configFile = getOptionalInput("config-file");

  // path.resolve() respects the intended semantics of source-root. If
  // source-root is relative, it is relative to the GITHUB_WORKSPACE. If
  // source-root is absolute, it is used as given.
  const sourceRoot = path.resolve(
    getRequiredEnvParam("GITHUB_WORKSPACE"),
    getOptionalInput("source-root") || "",
  );

  try {
    // Parsing the `analysis-kinds` input may throw a `ConfigurationError`, which we don't want before
    // we have called `sendStartingStatusReport` below. However, we want the analysis kinds for that status
    // report. To work around this, we ignore exceptions that are thrown here and then call `getAnalysisKinds`
    // a second time later. The second call will then throw the exception again. If `getAnalysisKinds` is
    // successful, the results are cached so that we don't duplicate the work in normal runs.
    let analysisKinds: AnalysisKind[] | undefined;
    try {
      analysisKinds = await getAnalysisKinds(logger);
    } catch (err) {
      logger.debug(
        `Failed to parse analysis kinds for 'starting' status report: ${getErrorMessage(err)}`,
      );
    }

<<<<<<< HEAD
    // Send a status report indicating that an analysis is starting.
    await sendStartingStatusReport(startedAt, { analysisKinds }, logger);
=======
    // Throw a `ConfigurationError` if the `setup-codeql` action has been run.
    if (process.env[EnvVar.SETUP_CODEQL_ACTION_HAS_RUN] === "true") {
      throw new ConfigurationError(
        `The 'init' action should not be run in the same workflow as 'setup-codeql'.`,
      );
    }

>>>>>>> 1bd53ba3
    const codeQLDefaultVersionInfo = await features.getDefaultCliVersion(
      gitHubVersion.type,
    );
    toolsFeatureFlagsValid = codeQLDefaultVersionInfo.toolsFeatureFlagsValid;
    const initCodeQLResult = await initCodeQL(
      getOptionalInput("tools"),
      apiDetails,
      getTemporaryDirectory(),
      gitHubVersion.type,
      codeQLDefaultVersionInfo,
      features,
      logger,
    );
    codeql = initCodeQLResult.codeql;
    toolsDownloadStatusReport = initCodeQLResult.toolsDownloadStatusReport;
    toolsVersion = initCodeQLResult.toolsVersion;
    toolsSource = initCodeQLResult.toolsSource;
    zstdAvailability = initCodeQLResult.zstdAvailability;

    core.startGroup("Validating workflow");
    const validateWorkflowResult = await validateWorkflow(codeql, logger);
    if (validateWorkflowResult === undefined) {
      logger.info("Detected no issues with the code scanning workflow.");
    } else {
      logger.warning(
        `Unable to validate code scanning workflow: ${validateWorkflowResult}`,
      );
    }
    core.endGroup();

    // Set CODEQL_ENABLE_EXPERIMENTAL_FEATURES for Rust if between 2.19.3 (included) and 2.22.1 (excluded)
    // We need to set this environment variable before initializing the config, otherwise Rust
    // analysis will not be enabled (experimental language packs are only active with that environment
    // variable set to `true`).
    if (
      // Only enable the experimental features env variable for Rust analysis if the user has explicitly
      // requested rust - don't enable it via language autodetection.
      configUtils
        .getRawLanguagesNoAutodetect(getOptionalInput("languages"))
        .includes(KnownLanguage.rust)
    ) {
      const experimental = "2.19.3";
      const publicPreview = "2.22.1";
      const actualVer = (await codeql.getVersion()).version;
      if (semver.lt(actualVer, experimental)) {
        throw new ConfigurationError(
          `Rust analysis is supported by CodeQL CLI version ${experimental} or higher, but found version ${actualVer}`,
        );
      }
      if (semver.lt(actualVer, publicPreview)) {
        core.exportVariable(EnvVar.EXPERIMENTAL_FEATURES, "true");
        logger.info("Experimental Rust analysis enabled");
      }
    }

    analysisKinds = await getAnalysisKinds(logger);
    config = await initConfig({
      analysisKinds,
      languagesInput: getOptionalInput("languages"),
      queriesInput: getOptionalInput("queries"),
      packsInput: getOptionalInput("packs"),
      buildModeInput: getOptionalInput("build-mode"),
      configFile,
      dbLocation: getOptionalInput("db-location"),
      configInput: getOptionalInput("config"),
      trapCachingEnabled: getTrapCachingEnabled(),
      dependencyCachingEnabled: getDependencyCachingEnabled(),
      // Debug mode is enabled if:
      // - The `init` Action is passed `debug: true`.
      // - Actions step debugging is enabled (e.g. by [enabling debug logging for a rerun](https://docs.github.com/en/actions/managing-workflow-runs/re-running-workflows-and-jobs#re-running-all-the-jobs-in-a-workflow),
      //   or by setting the `ACTIONS_STEP_DEBUG` secret to `true`).
      debugMode: getOptionalInput("debug") === "true" || core.isDebug(),
      debugArtifactName:
        getOptionalInput("debug-artifact-name") || DEFAULT_DEBUG_ARTIFACT_NAME,
      debugDatabaseName:
        getOptionalInput("debug-database-name") || DEFAULT_DEBUG_DATABASE_NAME,
      repository: repositoryNwo,
      tempDir: getTemporaryDirectory(),
      codeql,
      workspacePath: getRequiredEnvParam("GITHUB_WORKSPACE"),
      sourceRoot,
      githubVersion: gitHubVersion,
      apiDetails,
      features,
      repositoryProperties,
      logger,
    });

    await checkInstallPython311(config.languages, codeql);
  } catch (unwrappedError) {
    const error = wrapError(unwrappedError);
    core.setFailed(error.message);
    const statusReportBase = await createStatusReportBase(
      ActionName.Init,
      error instanceof ConfigurationError ? "user-error" : "aborted",
      startedAt,
      config,
      await checkDiskUsage(logger),
      logger,
      error.message,
      error.stack,
    );
    if (statusReportBase !== undefined) {
      await sendStatusReport(statusReportBase);
    }
    return;
  }

  let overlayBaseDatabaseStats: OverlayBaseDatabaseDownloadStats | undefined;
  let dependencyCachingResults: DependencyCacheRestoreStatusReport | undefined;
  try {
    if (
      config.overlayDatabaseMode === OverlayDatabaseMode.Overlay &&
      config.useOverlayDatabaseCaching
    ) {
      // OverlayDatabaseMode.Overlay comes in two flavors: with database
      // caching, or without. The flavor with database caching is intended to be
      // an "automatic control" mode, which is supposed to be fail-safe. If we
      // cannot download an overlay-base database, we revert to
      // OverlayDatabaseMode.None so that the workflow can continue to run.
      //
      // The flavor without database caching is intended to be a "manual
      // control" mode, where the workflow is supposed to make all the
      // necessary preparations. So, in that mode, we would assume that
      // everything is in order and let the analysis fail if that turns out not
      // to be the case.
      overlayBaseDatabaseStats = await downloadOverlayBaseDatabaseFromCache(
        codeql,
        config,
        logger,
      );
      if (!overlayBaseDatabaseStats) {
        config.overlayDatabaseMode = OverlayDatabaseMode.None;
        logger.info(
          "No overlay-base database found in cache, " +
            `reverting overlay database mode to ${OverlayDatabaseMode.None}.`,
        );
      }
    }

    if (config.overlayDatabaseMode !== OverlayDatabaseMode.Overlay) {
      cleanupDatabaseClusterDirectory(config, logger);
    }

    if (zstdAvailability) {
      await recordZstdAvailability(config, zstdAvailability);
    }

    // Log CodeQL download telemetry, if appropriate
    if (toolsDownloadStatusReport) {
      addDiagnostic(
        config,
        // Arbitrarily choose the first language. We could also choose all languages, but that
        // increases the risk of misinterpreting the data.
        config.languages[0],
        makeDiagnostic(
          "codeql-action/bundle-download-telemetry",
          "CodeQL bundle download telemetry",
          {
            attributes: toolsDownloadStatusReport,
            visibility: {
              cliSummaryTable: false,
              statusPage: false,
              telemetry: true,
            },
          },
        ),
      );
    }

    // Forward Go flags
    const goFlags = process.env["GOFLAGS"];
    if (goFlags) {
      core.exportVariable("GOFLAGS", goFlags);
      core.warning(
        "Passing the GOFLAGS env parameter to the init action is deprecated. Please move this to the analyze action.",
      );
    }

    if (
      config.languages.includes(KnownLanguage.swift) &&
      process.platform === "linux"
    ) {
      logger.warning(
        `Swift analysis on Ubuntu runner images is no longer supported. Please migrate to a macOS runner if this affects you.`,
      );
    }

    if (
      config.languages.includes(KnownLanguage.go) &&
      process.platform === "linux"
    ) {
      try {
        const goBinaryPath = await io.which("go", true);
        const fileOutput = await getFileType(goBinaryPath);

        // Go 1.21 and above ships with statically linked binaries on Linux. CodeQL cannot currently trace custom builds
        // where the entry point is a statically linked binary. Until that is fixed, we work around the problem by
        // replacing the `go` binary with a shell script that invokes the actual `go` binary. Since the shell is
        // typically dynamically linked, this provides a suitable entry point for the CodeQL tracer.
        if (
          fileOutput.includes("statically linked") &&
          !(await codeql.supportsFeature(
            ToolsFeature.IndirectTracingSupportsStaticBinaries,
          ))
        ) {
          try {
            logger.debug(`Applying static binary workaround for Go`);

            // Create a directory that we can add to the system PATH.
            const tempBinPath = path.resolve(
              getTemporaryDirectory(),
              "codeql-action-go-tracing",
              "bin",
            );
            fs.mkdirSync(tempBinPath, { recursive: true });
            core.addPath(tempBinPath);

            // Write the wrapper script to the directory we just added to the PATH.
            const goWrapperPath = path.resolve(tempBinPath, "go");
            fs.writeFileSync(
              goWrapperPath,
              `#!/bin/bash\n\nexec ${goBinaryPath} "$@"`,
            );
            fs.chmodSync(goWrapperPath, "755");

            // Store the original location of our wrapper script somewhere where we can
            // later retrieve it from and cross-check that it hasn't been changed.
            core.exportVariable(EnvVar.GO_BINARY_LOCATION, goWrapperPath);
          } catch (e) {
            logger.warning(
              `Analyzing Go on Linux, but failed to install wrapper script. Tracing custom builds may fail: ${e}`,
            );
          }
        } else {
          // Store the location of the original Go binary, so we can check that no setup tasks were performed after the
          // `init` Action ran.
          core.exportVariable(EnvVar.GO_BINARY_LOCATION, goBinaryPath);
        }
      } catch (e) {
        logger.warning(
          `Failed to determine the location of the Go binary: ${e}`,
        );

        if (e instanceof FileCmdNotFoundError) {
          addDiagnostic(
            config,
            KnownLanguage.go,
            makeDiagnostic(
              "go/workflow/file-program-unavailable",
              "The `file` program is required on Linux, but does not appear to be installed",
              {
                markdownMessage:
                  "CodeQL was unable to find the `file` program on this system. Ensure that the `file` program is installed on Linux runners and accessible.",
                visibility: {
                  statusPage: true,
                  telemetry: true,
                  cliSummaryTable: true,
                },
                severity: "warning",
              },
            ),
          );
        }
      }
    }

    // Limit RAM and threads for extractors. When running extractors, the CodeQL CLI obeys the
    // CODEQL_RAM and CODEQL_THREADS environment variables to decide how much RAM and how many
    // threads it would ask extractors to use. See help text for the "--ram" and "--threads"
    // options at https://codeql.github.com/docs/codeql-cli/manual/database-trace-command/
    // for details.
    core.exportVariable(
      "CODEQL_RAM",
      process.env["CODEQL_RAM"] ||
        getMemoryFlagValue(getOptionalInput("ram"), logger).toString(),
    );
    core.exportVariable(
      "CODEQL_THREADS",
      process.env["CODEQL_THREADS"] ||
        getThreadsFlagValue(getOptionalInput("threads"), logger).toString(),
    );

    // Disable Kotlin extractor if feature flag set
    if (await features.getValue(Feature.DisableKotlinAnalysisEnabled)) {
      core.exportVariable("CODEQL_EXTRACTOR_JAVA_AGENT_DISABLE_KOTLIN", "true");
    }

    const kotlinLimitVar =
      "CODEQL_EXTRACTOR_KOTLIN_OVERRIDE_MAXIMUM_VERSION_LIMIT";
    if (
      (await codeQlVersionAtLeast(codeql, "2.20.3")) &&
      !(await codeQlVersionAtLeast(codeql, "2.20.4"))
    ) {
      core.exportVariable(kotlinLimitVar, "2.1.20");
    }

    if (config.languages.includes(KnownLanguage.cpp)) {
      const envVar = "CODEQL_EXTRACTOR_CPP_TRAP_CACHING";
      if (process.env[envVar]) {
        logger.info(
          `Environment variable ${envVar} already set. Not en/disabling CodeQL C++ TRAP caching support`,
        );
      } else if (
        getTrapCachingEnabled() &&
        (await codeQlVersionAtLeast(codeql, "2.17.5"))
      ) {
        logger.info("Enabling CodeQL C++ TRAP caching support");
        core.exportVariable(envVar, "true");
      } else {
        logger.info("Disabling CodeQL C++ TRAP caching support");
        core.exportVariable(envVar, "false");
      }
    }

    // Restore dependency cache(s), if they exist.
    const minimizeJavaJars = await features.getValue(
      Feature.JavaMinimizeDependencyJars,
      codeql,
    );
    if (shouldRestoreCache(config.dependencyCachingEnabled)) {
      dependencyCachingResults = await downloadDependencyCaches(
        config.languages,
        logger,
        minimizeJavaJars,
      );
    }

    // Suppress warnings about disabled Python library extraction.
    if (await codeQlVersionAtLeast(codeql, "2.17.1")) {
      // disabled by default, no warning
    } else {
      // disabled by default, prints warning if environment variable is not set
      core.exportVariable(
        "CODEQL_EXTRACTOR_PYTHON_DISABLE_LIBRARY_EXTRACTION",
        "true",
      );
    }

    if (getOptionalInput("setup-python-dependencies") !== undefined) {
      logger.warning(
        "The setup-python-dependencies input is deprecated and no longer has any effect. We recommend removing any references from your workflows. See https://github.blog/changelog/2024-01-23-codeql-2-16-python-dependency-installation-disabled-new-queries-and-bug-fixes/ for more information.",
      );
    }

    if (
      process.env["CODEQL_ACTION_DISABLE_PYTHON_DEPENDENCY_INSTALLATION"] !==
      undefined
    ) {
      logger.warning(
        "The CODEQL_ACTION_DISABLE_PYTHON_DEPENDENCY_INSTALLATION environment variable is deprecated and no longer has any effect. We recommend removing any references from your workflows. See https://github.blog/changelog/2024-01-23-codeql-2-16-python-dependency-installation-disabled-new-queries-and-bug-fixes/ for more information.",
      );
    }

    if (
      await codeql.supportsFeature(
        ToolsFeature.PythonDefaultIsToNotExtractStdlib,
      )
    ) {
      if (process.env["CODEQL_EXTRACTOR_PYTHON_EXTRACT_STDLIB"]) {
        logger.debug(
          "CODEQL_EXTRACTOR_PYTHON_EXTRACT_STDLIB is already set, so the Action will not override it.",
        );
      } else if (
        !(await features.getValue(
          Feature.PythonDefaultIsToNotExtractStdlib,
          codeql,
        ))
      ) {
        // We are in a situation where the feature flag is not rolled out,
        // so we need to suppress the new default CLI behavior.
        core.exportVariable("CODEQL_EXTRACTOR_PYTHON_EXTRACT_STDLIB", "true");
      }
    }

    // If the feature flag to minimize Java dependency jars is enabled, and we are doing a Java
    // `build-mode: none` analysis (i.e. the flag is relevant), then set the environment variable
    // that enables the corresponding option in the Java extractor. We also only do this if
    // dependency caching is enabled, since the option is intended to reduce the size of
    // dependency caches, but the jar-rewriting does have a performance cost that we'd like to avoid
    // when caching is not being used.
    if (process.env[EnvVar.JAVA_EXTRACTOR_MINIMIZE_DEPENDENCY_JARS]) {
      logger.debug(
        `${EnvVar.JAVA_EXTRACTOR_MINIMIZE_DEPENDENCY_JARS} is already set to '${process.env[EnvVar.JAVA_EXTRACTOR_MINIMIZE_DEPENDENCY_JARS]}', so the Action will not override it.`,
      );
    } else if (
      minimizeJavaJars &&
      config.dependencyCachingEnabled &&
      config.buildMode === BuildMode.None &&
      config.languages.includes(KnownLanguage.java)
    ) {
      core.exportVariable(
        EnvVar.JAVA_EXTRACTOR_MINIMIZE_DEPENDENCY_JARS,
        "true",
      );
    }

    const { registriesAuthTokens, qlconfigFile } =
      await configUtils.generateRegistries(
        getOptionalInput("registries"),
        config.tempDir,
        logger,
      );
    const databaseInitEnvironment = {
      GITHUB_TOKEN: apiDetails.auth,
      CODEQL_REGISTRIES_AUTH: registriesAuthTokens,
    };

    await runDatabaseInitCluster(
      databaseInitEnvironment,
      codeql,
      config,
      sourceRoot,
      "Runner.Worker.exe",
      qlconfigFile,
      logger,
    );

    // To check custom query packs for compatibility with overlay analysis, we
    // need to first initialize the database cluster, which downloads the
    // user-specified custom query packs. But we also want to check custom query
    // pack compatibility first, because database cluster initialization depends
    // on the overlay database mode. The solution is to initialize the database
    // cluster first, check custom query pack compatibility, and if we need to
    // revert to `OverlayDatabaseMode.None`, re-initialize the database cluster
    // with the new overlay database mode.
    if (
      config.overlayDatabaseMode !== OverlayDatabaseMode.None &&
      !(await checkPacksForOverlayCompatibility(codeql, config, logger))
    ) {
      logger.info(
        "Reverting overlay database mode to None due to incompatible packs.",
      );
      config.overlayDatabaseMode = OverlayDatabaseMode.None;
      cleanupDatabaseClusterDirectory(config, logger, {
        disableExistingDirectoryWarning: true,
      });
      await runDatabaseInitCluster(
        databaseInitEnvironment,
        codeql,
        config,
        sourceRoot,
        "Runner.Worker.exe",
        qlconfigFile,
        logger,
      );
    }

    const tracerConfig = await getCombinedTracerConfig(codeql, config);
    if (tracerConfig !== undefined) {
      for (const [key, value] of Object.entries(tracerConfig.env)) {
        core.exportVariable(key, value);
      }
    }

    // Write diagnostics to the database that we previously stored in memory because the database
    // did not exist until now.
    flushDiagnostics(config);

    core.setOutput("codeql-path", config.codeQLCmd);
    core.setOutput("codeql-version", (await codeql.getVersion()).version);
  } catch (unwrappedError) {
    const error = wrapError(unwrappedError);
    core.setFailed(error.message);
    await sendCompletedStatusReport(
      startedAt,
      config,
      undefined, // We only report config info on success.
      toolsDownloadStatusReport,
      toolsFeatureFlagsValid,
      toolsSource,
      toolsVersion,
      overlayBaseDatabaseStats,
      dependencyCachingResults,
      logger,
      error,
    );
    return;
  } finally {
    logUnwrittenDiagnostics();
  }

  // We save the config here instead of at the end of `initConfig` because we
  // may have updated the config returned from `initConfig`, e.g. to revert to
  // `OverlayDatabaseMode.None` if we failed to download an overlay-base
  // database.
  await configUtils.saveConfig(config, logger);
  await sendCompletedStatusReport(
    startedAt,
    config,
    configFile,
    toolsDownloadStatusReport,
    toolsFeatureFlagsValid,
    toolsSource,
    toolsVersion,
    overlayBaseDatabaseStats,
    dependencyCachingResults,
    logger,
  );
}

function getTrapCachingEnabled(): boolean {
  // If the workflow specified something always respect that
  const trapCaching = getOptionalInput("trap-caching");
  if (trapCaching !== undefined) return trapCaching === "true";

  // On self-hosted runners which may have slow network access, disable TRAP caching by default
  if (!isHostedRunner()) return false;

  // On hosted runners, enable TRAP caching by default
  return true;
}

async function recordZstdAvailability(
  config: configUtils.Config,
  zstdAvailability: ZstdAvailability,
) {
  addDiagnostic(
    config,
    // Arbitrarily choose the first language. We could also choose all languages, but that
    // increases the risk of misinterpreting the data.
    config.languages[0],
    makeDiagnostic(
      "codeql-action/zstd-availability",
      "Zstandard availability",
      {
        attributes: zstdAvailability,
        visibility: {
          cliSummaryTable: false,
          statusPage: false,
          telemetry: true,
        },
      },
    ),
  );
}

async function runWrapper() {
  try {
    await run();
  } catch (error) {
    core.setFailed(`init action failed: ${getErrorMessage(error)}`);
  }
  await checkForTimeout();
}

void runWrapper();<|MERGE_RESOLUTION|>--- conflicted
+++ resolved
@@ -88,17 +88,6 @@
 } from "./util";
 import { validateWorkflow } from "./workflow";
 
-<<<<<<< HEAD
-/** Fields of the init status report populated when the tools source is `download`. */
-interface InitToolsDownloadFields {
-  /** Time taken to download the bundle, in milliseconds. */
-  tools_download_duration_ms?: number;
-  /**
-   * Whether the relevant tools dotcom feature flags have been misconfigured.
-   * Only populated if we attempt to determine the default version based on the dotcom feature flags. */
-  tools_feature_flags_valid?: boolean;
-}
-
 /**
  * Sends a status report indicating that the `init` Action is starting.
  *
@@ -124,8 +113,6 @@
   }
 }
 
-=======
->>>>>>> 1bd53ba3
 async function sendCompletedStatusReport(
   startedAt: Date,
   config: configUtils.Config | undefined,
@@ -272,10 +259,9 @@
       );
     }
 
-<<<<<<< HEAD
     // Send a status report indicating that an analysis is starting.
     await sendStartingStatusReport(startedAt, { analysisKinds }, logger);
-=======
+
     // Throw a `ConfigurationError` if the `setup-codeql` action has been run.
     if (process.env[EnvVar.SETUP_CODEQL_ACTION_HAS_RUN] === "true") {
       throw new ConfigurationError(
@@ -283,7 +269,6 @@
       );
     }
 
->>>>>>> 1bd53ba3
     const codeQLDefaultVersionInfo = await features.getDefaultCliVersion(
       gitHubVersion.type,
     );
